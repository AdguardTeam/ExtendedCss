--- conflicted
+++ resolved
@@ -1,55 +1,8 @@
 ---
-<<<<<<< HEAD
-version: 2
-plan:
-  project-key: AJL
-  key: EXTCSSSPEC
-  name: extended-css - test
-variables:
-  dockerPlaywright: adguard/playwright-runner:1.24.2--2
-
-stages:
-  - Build:
-      manual: 'false'
-      final: 'false'
-      jobs:
-        - Build
-
-Build:
-  key: BUILD
-  docker:
-    image: "${bamboo.dockerPlaywright}"
-    volumes:
-      ${system.YARN_DIR}: "${bamboo.cacheYarn}"
-  tasks:
-    - checkout:
-        force-clean-build: 'true'
-    - script:
-        interpreter: SHELL
-        scripts:
-          - |-
-            set -e
-            set -x
-            # Fix mixed logs
-            exec 2>&1
-
-            yarn install ${bamboo.varsYarn}
-
-            yarn test
-            yarn build
-            rm -rf node_modules
-        environment: BROWSERSTACK_USER="${bamboo.browserstackUser}" \
-                     BROWSERSTACK_KEY="${bamboo.browserstackPassword}"
-  final-tasks:
-    - clean
-  requirements:
-    - adg-docker: 'true'
-=======
 !include 'build.yaml'
 
 ---
 !include 'deploy.yaml'
->>>>>>> fc5f70ad
 
 ---
 !include 'increment.yaml'
