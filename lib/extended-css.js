--- conflicted
+++ resolved
@@ -161,14 +161,8 @@
             start = utils.AsyncWrapper.now();
         }
 
-<<<<<<< HEAD
         let selector = rule.selector;
         let nodes = selector.querySelectorAll();
-=======
-        var selector = rule.selector;
-
-        var nodes = selector.querySelectorAll();
->>>>>>> 1d9b26a3
 
         for (let node of nodes) {
             let affectedElement = findAffectedElement(node);
@@ -197,10 +191,6 @@
                 rule.timings = [];
             }
             rule.timings.push(elapsed);
-<<<<<<< HEAD
-=======
-            utils.logInfo('[ExtendedCss] Elapsed ' + elapsed.toFixed(2) + ' milliseconds for applying a rule ' + rule.selector.selectorText);
->>>>>>> 1d9b26a3
         }
 
         return nodes;
@@ -304,7 +294,7 @@
         if (!timingsPrinted) {
             timingsPrinted = true;
             // Add window.location to the message to distinguish frames
-            utils.logInfo("[ExtendedCss] Timings for %o:\n%o", window.location, timings);
+            utils.logInfo("[ExtendedCss] Timings for %o:\n%o", window, timings);
         }
     };
 
@@ -325,23 +315,13 @@
 };
 
 // Expose querySelectorAll for debugging selectors
-<<<<<<< HEAD
-/** @static */
-ExtendedCss.query = function (selectorText) {
+ExtendedCss.query = function(selectorText) {
+    let now = utils.AsyncWrapper.now;
     let selector = ExtendedSelectorFactory.createSelector(selectorText);
-    let start = utils.AsyncWrapper.now();
+    let start = now();
     let matched = selector.querySelectorAll();
-    let end = utils.AsyncWrapper.now();
-    utils.logInfo('[ExtendedCss] Elapsed: ' + Math.round((end - start) * 1000) + ' μs.');
-=======
-ExtendedCss.query = function(selectorText) {
-    var now = utils.AsyncWrapper.now;
-    var selector = ExtendedSelectorFactory.createSelector(selectorText);
-    var start = now();
-    var matched = selector.querySelectorAll();
-    var end = now();
+    let end = now();
     utils.logInfo('[ExtendedCss] Elapsed: ' + Math.round((end - start)*1000) + ' μs.');
->>>>>>> 1d9b26a3
     StyleObserver.clear();
     return matched;
 };