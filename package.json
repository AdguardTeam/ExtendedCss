--- conflicted
+++ resolved
@@ -1,10 +1,6 @@
 {
   "name": "extended-css",
-<<<<<<< HEAD
-  "version": "1.1.3",
-=======
-  "version": "1.1.4",
->>>>>>> 5ce333a6
+  "version": "1.1.5",
   "description": "Module for applying CSS styles with extended selection properties.",
   "main": "extended-css.js",
   "directories": {
