{
  "name": "extended-css",
<<<<<<< HEAD
  "version": "2.0.0",
=======
  "version": "1.3.14",
>>>>>>> e8e2b1d1
  "description": "Module for applying CSS styles with extended selection properties.",
  "main": "dist/extended-css.cjs.js",
  "module": "dist/extended-css.esm.js",
  "types": "dist/extended-css.d.ts",
  "directories": {
    "test": "test"
  },
  "engines": {
    "node": ">=10"
  },
  "scripts": {
    "test": "node tasks/tests.js",
    "test-v2": "jest --testPathPattern=test/v2 --silent",
    "watch": "",
    "build": "node tasks/compile.js",
    "browserstack": "node tasks/tests.js && node tasks/browserstack.js",
    "increment": "yarn version --patch --no-git-tag-version",
    "publish": "",
    "lint": "eslint 'src/*.ts' 'test/v2/*.ts'",
    "lint-staged": "lint-staged"
  },
  "lint-staged": {
    "*.ts": [
        "eslint"
    ]
  },
  "husky": {
    "hooks": {
      "pre-commit": "yarn lint-staged"
    }
  },
  "author": "AdGuard",
  "license": "GPL-3.0",
  "repository": {
    "type": "git",
    "url": "https://github.com/AdguardTeam/ExtendedCss.git"
  },
  "bugs": {
    "url": "https://github.com/AdguardTeam/ExtendedCss/issues"
  },
  "homepage": "https://github.com/AdguardTeam/ExtendedCss",
  "devDependencies": {
    "@babel/core": "^7.7.5",
    "@babel/plugin-transform-runtime": "^7.9.6",
    "@babel/preset-env": "^7.16.11",
    "@babel/preset-typescript": "^7.16.7",
    "@rollup/plugin-babel": "^5.0.0",
    "@rollup/plugin-commonjs": "^15.0.0",
    "@rollup/plugin-node-resolve": "^9.0.0",
    "@types/jest": "^27.4.0",
    "@typescript-eslint/eslint-plugin": "^5.12.0",
    "@typescript-eslint/parser": "^5.12.0",
    "browserstack-runner": "^0.9.0",
    "dotenv": "^8.2.0",
    "eslint": "^8.3.0",
    "eslint-config-airbnb-typescript": "^16.0.0",
    "eslint-plugin-import": "^2.25.3",
    "fs-extra": "^9.0.1",
    "husky": "^4.2.5",
<<<<<<< HEAD
    "jest": "^27.4.7",
    "lint-staged": "^12.3.4",
    "node-qunit-puppeteer": "^2.0.3",
=======
    "node-qunit-puppeteer": "^2.1.0",
>>>>>>> e8e2b1d1
    "rollup": "^2.8.2",
    "rollup-plugin-copy": "^3.3.0",
    "rollup-plugin-delete": "^2.0.0",
    "rollup-plugin-terser": "^7.0.0",
    "typescript": "^4.5.4"
  },
  "dependencies": {}
}<|MERGE_RESOLUTION|>--- conflicted
+++ resolved
@@ -1,10 +1,6 @@
 {
   "name": "extended-css",
-<<<<<<< HEAD
   "version": "2.0.0",
-=======
-  "version": "1.3.14",
->>>>>>> e8e2b1d1
   "description": "Module for applying CSS styles with extended selection properties.",
   "main": "dist/extended-css.cjs.js",
   "module": "dist/extended-css.esm.js",
@@ -64,13 +60,9 @@
     "eslint-plugin-import": "^2.25.3",
     "fs-extra": "^9.0.1",
     "husky": "^4.2.5",
-<<<<<<< HEAD
     "jest": "^27.4.7",
     "lint-staged": "^12.3.4",
-    "node-qunit-puppeteer": "^2.0.3",
-=======
     "node-qunit-puppeteer": "^2.1.0",
->>>>>>> e8e2b1d1
     "rollup": "^2.8.2",
     "rollup-plugin-copy": "^3.3.0",
     "rollup-plugin-delete": "^2.0.0",
