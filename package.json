--- conflicted
+++ resolved
@@ -1,10 +1,6 @@
 {
   "name": "extended-css",
-<<<<<<< HEAD
   "version": "1.2.7",
-=======
-  "version": "1.2.6",
->>>>>>> 3aafb11c
   "description": "Module for applying CSS styles with extended selection properties.",
   "main": "dist/extended-css.esm.js",
   "types": "dist/extended-css.d.ts",
