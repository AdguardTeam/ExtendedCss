.DS_Store
.vscode
.env
node_modules
<<<<<<< HEAD
yarn-error.log
dist
=======
build
*.tgz
>>>>>>> fc5f70ad
<|MERGE_RESOLUTION|>--- conflicted
+++ resolved
@@ -2,10 +2,6 @@
 .vscode
 .env
 node_modules
-<<<<<<< HEAD
 yarn-error.log
 dist
-=======
-build
-*.tgz
->>>>>>> fc5f70ad
+*.tgz