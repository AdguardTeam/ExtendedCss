/* Start with creating ExtendedCss */
var cssText = document.getElementById("extendedCss").innerHTML;
var extendedCss = new ExtendedCss(cssText);
extendedCss.apply();

/**
 * Asserts that specified function has specified expected styles
 */
var assertElementStyle = function(id, expectedStyle, assert) {
    var element = document.getElementById(id);
    var resultOk = true;
    if (!element) {
        resultOk = false;
    }

    for (var prop in expectedStyle) {
        var left = element.style.getPropertyValue(prop) || "";
        var right = expectedStyle[prop];

        if (left != right) {
            resultOk = false;
        }
    }

    assert.ok(resultOk, id + (resultOk ? ' ok' : ' element either does not exist or has different style.'));
}

/**
 * We throttle MO callbacks in ExtCss with requestAnimationFrame and setTimeout.
 * Browsers postpone rAF callbacks in inactive tabs for a long time.
 * It throttles setTimeout callbacks as well, but it is called within a
 * relatively short time. (within several seconds)
 * We apply rAF in tests as well to postpone test for similar amount of time.
 */
<<<<<<< HEAD
var safeSetTimeout = function(fn, timeout) {
=======
var lazySetTimeout = function(fn, timeout) {
>>>>>>> 80c183fa
    if (window.requestAnimationFrame) {
        requestAnimationFrame(function() {
            setTimeout(fn, timeout);
        });
    } else {
        setTimeout(fn, timeout);
    }
};

QUnit.test("Modifer -ext-has", function(assert) {  
    assertElementStyle("case1-blocked", { display: "none" }, assert);
});

QUnit.test("Modifer -ext-contains", function(assert) {
    assertElementStyle("case2-blocked1", { display: "none" }, assert);
    assertElementStyle("case2-blocked2", { display: "none" }, assert);
    assertElementStyle("case2-notblocked", { display: "" }, assert);
});

QUnit.test("Append our style", function(assert) {
    assertElementStyle("case3-modified", { "display": "block", "visibility": "hidden" }, assert);
});

QUnit.test("Composite style", function(assert) {
    assertElementStyle("case4-blocked", { "display": "none" }, assert);
    assertElementStyle("case4-notblocked", { "display": "" }, assert);
});

QUnit.test("Reaction on DOM modification", function(assert) {
    var done = assert.async();
    assertElementStyle("case5-blocked", { display: "none" }, assert);
    var el = document.getElementById("case5-blocked");
    document.getElementById("container").appendChild(el);

<<<<<<< HEAD
    safeSetTimeout(function() {
=======
    lazySetTimeout(function() {
>>>>>>> 80c183fa
        assertElementStyle("case5-blocked", { display: "" }, assert);
        done();
    }, 100);
});

QUnit.test("Affected elements length (simple)", function(assert) {

    var done = assert.async();

    var affectedLength;
    var startLength = extendedCss.getAffectedElements().length;
    assert.ok(1, "Start test: " + startLength + " elements affected");
    var toBeBlocked = document.getElementById("case6-blocked");
    assertElementStyle("case6-blocked", { "display": "" }, assert);
    
    var banner = document.createElement("div");
    banner.setAttribute("class", "banner");
    toBeBlocked.appendChild(banner);

<<<<<<< HEAD
    safeSetTimeout(function() {
=======
    lazySetTimeout(function() {
>>>>>>> 80c183fa
        assertElementStyle("case6-blocked", { "display": "none" }, assert);
        affectedLength = extendedCss.getAffectedElements().length
        assert.equal(affectedLength, startLength + 1);
        assert.ok(1, "Element blocked: " + affectedLength + " elements affected");
        
        toBeBlocked.removeChild(banner);
<<<<<<< HEAD
        safeSetTimeout(function() {
=======
        lazySetTimeout(function() {
>>>>>>> 80c183fa
            assertElementStyle("case6-blocked", { "display": "" }, assert);
            affectedLength = extendedCss.getAffectedElements().length;
            assert.equal(affectedLength, startLength);
            assert.ok(1, "Element unblocked: " + affectedLength + " elements affected");
            done();
        }, 100);
    }, 100);
});

QUnit.test("Affected elements length (root element removal)", function(assert) {

    var done = assert.async();

    var affectedLength;
    var startLength = extendedCss.getAffectedElements().length;
    assert.ok(1, "Start test: " + startLength + " elements affected");
    assertElementStyle("case7-blocked", { "display": "none" }, assert);

    var root = document.getElementById("case7");
    root.parentNode.removeChild(root);

<<<<<<< HEAD
    safeSetTimeout(function() {
=======
    lazySetTimeout(function() {
>>>>>>> 80c183fa
        affectedLength = extendedCss.getAffectedElements().length
        assert.equal(affectedLength, startLength - 1);
        assert.ok(1, "Element blocked: " + affectedLength + " elements affected");
        done();
    }, 100);
});

QUnit.test("Modifer -ext-matches-css-before", function(assert) {
    assertElementStyle("case8-blocked", { "display": "none" }, assert);
});

QUnit.test("Font-size style", function(assert) {
    assertElementStyle("case9-notblocked", { "display": "", "font-size": "16px" }, assert);
});

QUnit.test("Test attribute protection", function(assert) {

    var done = assert.async();
    assertElementStyle("case10-blocked", { "display": "none" }, assert);

<<<<<<< HEAD
    safeSetTimeout(function() {
        var node = document.getElementById("case10-blocked");
        node.style.display = 'block';
        safeSetTimeout(function() {
=======
    lazySetTimeout(function() {
        var node = document.getElementById("case10-blocked");
        node.style.display = 'block';
        lazySetTimeout(function() {
>>>>>>> 80c183fa
            assertElementStyle("case10-blocked", { "display": "none" }, assert);
            done();
        }, 100);
    }, 100);
});

QUnit.test("Modifier -abp-has", function(assert) {
    assertElementStyle("case11-blocked", { display: "none" }, assert);
});

QUnit.test("Modifier -abp-has with :has-text", function(assert) {
    assertElementStyle("case12-blocked", { "display": "none" }, assert);
    assertElementStyle("case12-notblocked", { "display": "" }, assert);
});<|MERGE_RESOLUTION|>--- conflicted
+++ resolved
@@ -32,11 +32,7 @@
  * relatively short time. (within several seconds)
  * We apply rAF in tests as well to postpone test for similar amount of time.
  */
-<<<<<<< HEAD
-var safeSetTimeout = function(fn, timeout) {
-=======
 var lazySetTimeout = function(fn, timeout) {
->>>>>>> 80c183fa
     if (window.requestAnimationFrame) {
         requestAnimationFrame(function() {
             setTimeout(fn, timeout);
@@ -71,11 +67,7 @@
     var el = document.getElementById("case5-blocked");
     document.getElementById("container").appendChild(el);
 
-<<<<<<< HEAD
-    safeSetTimeout(function() {
-=======
     lazySetTimeout(function() {
->>>>>>> 80c183fa
         assertElementStyle("case5-blocked", { display: "" }, assert);
         done();
     }, 100);
@@ -95,22 +87,14 @@
     banner.setAttribute("class", "banner");
     toBeBlocked.appendChild(banner);
 
-<<<<<<< HEAD
-    safeSetTimeout(function() {
-=======
     lazySetTimeout(function() {
->>>>>>> 80c183fa
         assertElementStyle("case6-blocked", { "display": "none" }, assert);
         affectedLength = extendedCss.getAffectedElements().length
         assert.equal(affectedLength, startLength + 1);
         assert.ok(1, "Element blocked: " + affectedLength + " elements affected");
         
         toBeBlocked.removeChild(banner);
-<<<<<<< HEAD
-        safeSetTimeout(function() {
-=======
         lazySetTimeout(function() {
->>>>>>> 80c183fa
             assertElementStyle("case6-blocked", { "display": "" }, assert);
             affectedLength = extendedCss.getAffectedElements().length;
             assert.equal(affectedLength, startLength);
@@ -132,11 +116,7 @@
     var root = document.getElementById("case7");
     root.parentNode.removeChild(root);
 
-<<<<<<< HEAD
-    safeSetTimeout(function() {
-=======
     lazySetTimeout(function() {
->>>>>>> 80c183fa
         affectedLength = extendedCss.getAffectedElements().length
         assert.equal(affectedLength, startLength - 1);
         assert.ok(1, "Element blocked: " + affectedLength + " elements affected");
@@ -157,17 +137,10 @@
     var done = assert.async();
     assertElementStyle("case10-blocked", { "display": "none" }, assert);
 
-<<<<<<< HEAD
-    safeSetTimeout(function() {
-        var node = document.getElementById("case10-blocked");
-        node.style.display = 'block';
-        safeSetTimeout(function() {
-=======
     lazySetTimeout(function() {
         var node = document.getElementById("case10-blocked");
         node.style.display = 'block';
         lazySetTimeout(function() {
->>>>>>> 80c183fa
             assertElementStyle("case10-blocked", { "display": "none" }, assert);
             done();
         }, 100);
