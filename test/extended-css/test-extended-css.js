/* Start with creating ExtendedCss */
var cssText = document.getElementById("extendedCss").innerHTML;
var extendedCss = new ExtendedCss(cssText);
extendedCss.apply();

/**
 * Asserts that specified function has specified expected styles
 */
var assertElementStyle = function (id, expectedStyle, assert) {
    var element = document.getElementById(id);
    var resultOk = true;
    if (!element) {
        resultOk = false;
    }

    for (var prop in expectedStyle) {
        var left = element.style.getPropertyValue(prop) || "";
        var right = expectedStyle[prop];

        if (left != right) {
            resultOk = false;
        }
    }

    assert.ok(resultOk, id + (resultOk ? ' ok' : ' element either does not exist or has different style.'));
}

/**
 * We throttle MO callbacks in ExtCss with requestAnimationFrame and setTimeout.
 * Browsers postpone rAF callbacks in inactive tabs for a long time.
 * It throttles setTimeout callbacks as well, but it is called within a
 * relatively short time. (within several seconds)
 * We apply rAF in tests as well to postpone test for similar amount of time.
 */
var rAF = function (fn, timeout) {
    if (window.requestAnimationFrame) {
        requestAnimationFrame(function () {
            setTimeout(fn, timeout);
        });
    } else {
        setTimeout(fn, timeout);
    }
};

QUnit.test("Modifer -ext-has", function (assert) {
    assertElementStyle("case1-blocked", { display: "none" }, assert);
});

QUnit.test("Modifer -ext-contains", function (assert) {
    assertElementStyle("case2-blocked1", { display: "none" }, assert);
    assertElementStyle("case2-blocked2", { display: "none" }, assert);
    assertElementStyle("case2-notblocked", { display: "" }, assert);
});

QUnit.test("Append our style", function (assert) {
    assertElementStyle("case3-modified", { "display": "block", "visibility": "hidden" }, assert);
});

QUnit.test("Composite style", function (assert) {
    assertElementStyle("case4-blocked", { "display": "none" }, assert);
    assertElementStyle("case4-notblocked", { "display": "" }, assert);
});

QUnit.test("Reaction on DOM modification", function (assert) {
    var done = assert.async();
    assertElementStyle("case5-blocked", { display: "none" }, assert);
    var el = document.getElementById("case5-blocked");
    document.getElementById("container").appendChild(el);

    rAF(function () {
        assertElementStyle("case5-blocked", { display: "" }, assert);
        done();
    }, 100);
});

QUnit.test("Affected elements length (simple)", function (assert) {

    var done = assert.async();

    var affectedLength;
    var startLength = extendedCss._getAffectedElements().length;
    assert.ok(1, "Start test: " + startLength + " elements affected");
    var toBeBlocked = document.getElementById("case6-blocked");
    assertElementStyle("case6-blocked", { "display": "" }, assert);

    var banner = document.createElement("div");
    banner.setAttribute("class", "banner");
    toBeBlocked.appendChild(banner);

    rAF(function () {
        assertElementStyle("case6-blocked", { "display": "none" }, assert);
        affectedLength = extendedCss._getAffectedElements().length;
        assert.equal(affectedLength, startLength + 1);
        assert.ok(1, "Element blocked: " + affectedLength + " elements affected");

        toBeBlocked.removeChild(banner);
        rAF(function () {
            assertElementStyle("case6-blocked", { "display": "" }, assert);
            affectedLength = extendedCss._getAffectedElements().length;
            assert.equal(affectedLength, startLength);
            assert.ok(1, "Element unblocked: " + affectedLength + " elements affected");
            done();
        }, 100);
    }, 100);
});

QUnit.test("Affected elements length (root element removal)", function (assert) {

    var done = assert.async();

    var affectedLength;
    var startLength = extendedCss._getAffectedElements().length;
    assert.ok(1, "Start test: " + startLength + " elements affected");
    assertElementStyle("case7-blocked", { "display": "none" }, assert);

    var root = document.getElementById("case7");
    root.parentNode.removeChild(root);

    rAF(function () {
        affectedLength = extendedCss._getAffectedElements().length
        assert.equal(affectedLength, startLength - 1);
        assert.ok(1, "Element blocked: " + affectedLength + " elements affected");
        done();
    }, 100);
});

QUnit.test("Modifer -ext-matches-css-before", function (assert) {
    assertElementStyle("case8-blocked", { "display": "none" }, assert);
});

QUnit.test("Font-size style", function (assert) {
    assertElementStyle("case9-notblocked", { "display": "", "font-size": "16px" }, assert);
});

QUnit.test("Test attribute protection", function (assert) {

    var done = assert.async();
    assertElementStyle("case10-blocked", { "display": "none" }, assert);

    rAF(function () {
        var node = document.getElementById("case10-blocked");
        node.style.display = 'block';
        rAF(function () {
            assertElementStyle("case10-blocked", { "display": "none" }, assert);
            done();
        }, 100);
    }, 100);
});

QUnit.test("Protection from recurring style fixes", function (assert) {
    var done = assert.async();

    var testNode = document.getElementById('case11');

    var styleTamperCount = 0;

    var tamperStyle = function () {
        if (testNode.hasAttribute('style')) {
            testNode.removeAttribute('style');
            styleTamperCount++;
        }
    };

    var tamperObserver = new MutationObserver(tamperStyle);

    tamperStyle();
    tamperObserver.observe(
        testNode,
        {
            attributes: true,
            attributeFilter: ['style']
        }
    );

    setTimeout(function () {
        tamperObserver.disconnect();
        assert.ok(styleTamperCount < 60);
        assert.ok(styleTamperCount >= 50);
        assert.notOk(testNode.hasAttribute('style'));
        done();
    }, 1000);
});

<<<<<<< HEAD
=======

>>>>>>> 1d9b26a3
QUnit.test("Test ExtendedCss.query", function (assert) {

    var elements = ExtendedCss.query("#case12>div:contains(Block me)");
    assert.ok(elements);
    assert.ok(elements.length === 1);
<<<<<<< HEAD
});
=======
});

QUnit.test("Test debugging", function (assert) {
    assert.timeout(1000);
    var done = assert.async();

    var extendedCss = new ExtendedCss('\
        #case13:not(with-debug) { display:none; debug:"" }\
        #case13:not(without-debug) { display:none; }\
    ');

    // Spy on console.info

    var consoleInfo = console.info;
    console.info = function() {
        var message = arguments[0];
        if (typeof message === 'string') {
            assert.notOk(message.indexOf('without-debug') > -1);
            if (message.indexOf('with-debug') > -1) {
                // Cleanup
                console.info = consoleInfo;
                extendedCss.dispose();

                done();
            }
        }

        return consoleInfo.call(this, arguments);
    };

    extendedCss.apply();
});

QUnit.test("Test global debugging", function (assert) {
    assert.timeout(1000);
    assert.expect(0);
    var done = assert.async();

    var extendedCss = new ExtendedCss('\
        #case14:not(with-global-debug) { display:none; debug: global }\
        #case14:not(without-debug) { display:none; }\
    ');

    // Spy on console.info
    var consoleInfo = console.info;
    console.info = function() {
        var message = arguments[0];
        if (typeof message === 'string') {
            if (message.indexOf('with-global-debug') > -1) {
                foundWithGlobalDebug = true;
                checkDone();
            }
            if (message.indexOf('without-debug') > -1) {
                foundWithoutDebug = true;
                checkDone();
            }
        }

        return consoleInfo.call(this, arguments);
    };

    var foundWithGlobalDebug = false;
    var foundWithoutDebug = false;

    var checkDone = function() {
        if (foundWithGlobalDebug === foundWithoutDebug === true) {
            // Cleanup
            console.info = consoleInfo;
            extendedCss.dispose();

            done();
        }
    };

    extendedCss.apply();
})
>>>>>>> 1d9b26a3
<|MERGE_RESOLUTION|>--- conflicted
+++ resolved
@@ -181,46 +181,39 @@
     }, 1000);
 });
 
-<<<<<<< HEAD
-=======
-
->>>>>>> 1d9b26a3
 QUnit.test("Test ExtendedCss.query", function (assert) {
 
     var elements = ExtendedCss.query("#case12>div:contains(Block me)");
     assert.ok(elements);
     assert.ok(elements.length === 1);
-<<<<<<< HEAD
-});
-=======
 });
 
 QUnit.test("Test debugging", function (assert) {
     assert.timeout(1000);
     var done = assert.async();
 
-    var extendedCss = new ExtendedCss('\
-        #case13:not(with-debug) { display:none; debug:"" }\
-        #case13:not(without-debug) { display:none; }\
-    ');
-
-    // Spy on console.info
-
-    var consoleInfo = console.info;
-    console.info = function() {
-        var message = arguments[0];
-        if (typeof message === 'string') {
-            assert.notOk(message.indexOf('without-debug') > -1);
-            if (message.indexOf('with-debug') > -1) {
-                // Cleanup
-                console.info = consoleInfo;
-                extendedCss.dispose();
-
-                done();
-            }
-        }
-
-        return consoleInfo.call(this, arguments);
+    var selectors = [
+        "#case13:not(with-debug) { display:none; debug:\"\" }",
+        "#case13:not(without-debug) { display:none; }"
+    ];
+    var extendedCss = new ExtendedCss(selectors.join("\n"));
+
+    // Spy on utils.logInfo
+    var utilsLogInfo = utils.logInfo;
+    utils.logInfo = function () {
+        if (arguments.length == 3) {
+            var timings = arguments[2];
+            assert.ok(timings);
+            assert.ok(timings.stats);
+            assert.equal(timings.stats.length, 1, JSON.stringify(timings));
+            assert.ok(timings.stats[0].selectorText.indexOf("with-debug") !== -1, JSON.stringify(timings));
+
+            // Cleanup
+            utils.logInfo = utilsLogInfo;
+            extendedCss.dispose();
+            done();
+        }
+        return utilsLogInfo.apply(this, arguments);
     };
 
     extendedCss.apply();
@@ -228,45 +221,37 @@
 
 QUnit.test("Test global debugging", function (assert) {
     assert.timeout(1000);
-    assert.expect(0);
-    var done = assert.async();
-
-    var extendedCss = new ExtendedCss('\
-        #case14:not(with-global-debug) { display:none; debug: global }\
-        #case14:not(without-debug) { display:none; }\
-    ');
-
-    // Spy on console.info
-    var consoleInfo = console.info;
-    console.info = function() {
-        var message = arguments[0];
-        if (typeof message === 'string') {
-            if (message.indexOf('with-global-debug') > -1) {
-                foundWithGlobalDebug = true;
-                checkDone();
-            }
-            if (message.indexOf('without-debug') > -1) {
-                foundWithoutDebug = true;
-                checkDone();
-            }
-        }
-
-        return consoleInfo.call(this, arguments);
+    var done = assert.async();
+
+    var selectors = [
+        "#case14:not(with-global-debug) { display:none; debug: global }",
+        "#case14:not(without-debug) { display:none; }"
+    ];
+    var extendedCss = new ExtendedCss(selectors.join("\n"));
+
+    // Spy on utils.logInfo
+    var utilsLogInfo = utils.logInfo;
+    utils.logInfo = function () {
+        if (arguments.length == 3) {
+            var timings = arguments[2];
+            assert.ok(timings);
+            assert.ok(timings.stats);
+            assert.equal(timings.stats.length, 2, JSON.stringify(timings));
+
+            assert.equal(timings.stats.filter(function (item) {
+                return item.selectorText.indexOf("without-debug") !== -1;
+            }).length, 1, JSON.stringify(timings));
+            assert.equal(timings.stats.filter(function (item) {
+                return item.selectorText.indexOf("with-global-debug") !== -1;
+            }).length, 1, JSON.stringify(timings));
+
+            // Cleanup
+            utils.logInfo = utilsLogInfo;
+            extendedCss.dispose();
+            done();
+        }
+        return utilsLogInfo.apply(this, arguments);
     };
 
-    var foundWithGlobalDebug = false;
-    var foundWithoutDebug = false;
-
-    var checkDone = function() {
-        if (foundWithGlobalDebug === foundWithoutDebug === true) {
-            // Cleanup
-            console.info = consoleInfo;
-            extendedCss.dispose();
-
-            done();
-        }
-    };
-
     extendedCss.apply();
-})
->>>>>>> 1d9b26a3
+})