<!DOCTYPE html>
<html>

<head>
  <meta charset="utf-8">
  <meta name="viewport" content="width=device-width">
  <title>Extended CSS tests</title>
  <link rel="stylesheet" href="../qunit/qunit-2.5.1.css">
</head>

<body>
  <div id="qunit"></div>
  <div id="qunit-fixture"></div>

  <style id="extendedCss" type="text/extended-css">
    #case1>div[-ext-has=".banner"] { display:none !important; } 
    #case2>div[-ext-contains="Block this"] { display: none!important }
    #case3>div[-ext-has=".banner"] { visibility: hidden; } 
    #case4 div[-ext-has=".banner:contains(Banner)"] { display: none; } 
    #case5>div[-ext-contains="Block this"] { display: none!important } 
    #case6>div[-ext-has=".banner"] { display: none; } 
    #case7>div[-ext-contains="Block this"] { display: none; } 
    #case8>div[-ext-has=":matches-css-before(content: *block me*)"] { display: none; } 
    #case9>div[-ext-contains="Another text"] { font-size: 16px; }
    #case10>div[-ext-contains="Block this"] { display: none; }
    #case11 { display: none; }
  </style>

  <style type="text/css">
    body>.container {
      display: none!important;
    }
    
    #case8-blocked>.before::before {
      content: "Block me please"
    }
  </style>
  <div id="container" class="container">
    <div id="case1">
      <div id="case1-blocked">
        <div class="banner"></div>
      </div>
    </div>
    <div id="case2">
      <div id="case2-blocked1" class="banner">Block this</div>
      <div id="case2-blocked2" class="banner">Block this also</div>
      <div id="case2-notblocked" class="banner">Leave it be</div>
    </div>
    <div id="case3">
      <div id="case3-modified" style="display: block;">
        <div class="banner"></div>
      </div>
    </div>
    <div id="case4">
      <div id="case4-root">
        <div id="case4-blocked">
          <div class="banner">Banner</div>
        </div>
        <div id="case4-notblocked">
          <div class="banner">Another text</div>
        </div>
      </div>
    </div>
    <div id="case5">
      <div id="case5-blocked" class="banner">Block this</div>
    </div>
    <div id="case6">
      <div id="case6-blocked"></div>
    </div>
    <div id="case7">
      <div id="case7-blocked">Block this</div>
    </div>
    <div id="case8">
      <div id="case8-blocked">
        <div class="before">
        </div>
      </div>
    </div>
    <div id="case9">
      <div id="case9-notblocked">Another text</div>
    </div>
    <div id="case10">
      <div id="case10-blocked">Block this</div>
    </div>
    <div id="case11"></div>
    <div id="case12">
      <div id="case12-blocked">Block me</div>
    </div>
    <div id="case13"></div>
    <div id="case14"></div>

<<<<<<< HEAD
    <div id="case12">
      <div id="case12-blocked">Block me</div>
    </div>

    <script src="../qunit/qunit-2.0.1.js"></script>
=======
    <script src="../qunit/qunit-2.5.1.js"></script>
>>>>>>> 1d9b26a3
    <script src="../../dist/sizzle.patched.js"></script>
    <script src="../../dist/utils.js"></script>
    <script src="../../dist/extended-css-parser.js"></script>
    <script src="../../dist/style-property-matcher.js"></script>
    <script src="../../dist/style-observer.js"></script>
    <script src="../../dist/extended-css-selector.js"></script>
    <script src="../../dist/extended-css.js"></script>
    <script src="test-extended-css.js"></script>
</body>

</html><|MERGE_RESOLUTION|>--- conflicted
+++ resolved
@@ -89,15 +89,7 @@
     <div id="case13"></div>
     <div id="case14"></div>
 
-<<<<<<< HEAD
-    <div id="case12">
-      <div id="case12-blocked">Block me</div>
-    </div>
-
-    <script src="../qunit/qunit-2.0.1.js"></script>
-=======
     <script src="../qunit/qunit-2.5.1.js"></script>
->>>>>>> 1d9b26a3
     <script src="../../dist/sizzle.patched.js"></script>
     <script src="../../dist/utils.js"></script>
     <script src="../../dist/extended-css-parser.js"></script>
