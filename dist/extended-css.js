--- conflicted
+++ resolved
@@ -1,8 +1,4 @@
-<<<<<<< HEAD
-/*! extended-css - v1.1.1 - 2019-03-14
-=======
 /*! extended-css - v1.1.2 - 2019-03-14
->>>>>>> d0f9bee8
 * https://github.com/AdguardTeam/ExtendedCss
 * Copyright (c) 2019 ; Licensed Apache License 2.0 */
 var ExtendedCss = (function(window) {
