<<<<<<< HEAD
/*! extended-css - v1.2.7 - Tue May 12 2020
=======
/*! extended-css - v1.2.6 - Thu May 07 2020
>>>>>>> 3aafb11c
* https://github.com/AdguardTeam/ExtendedCss
* Copyright (c) 2020 AdGuard ; Licensed LGPL-3.0
*/
var ExtendedCss = (function () {
  'use strict';

  function _typeof(obj) {
    if (typeof Symbol === "function" && typeof Symbol.iterator === "symbol") {
      _typeof = function (obj) {
        return typeof obj;
      };
    } else {
      _typeof = function (obj) {
        return obj && typeof Symbol === "function" && obj.constructor === Symbol && obj !== Symbol.prototype ? "symbol" : typeof obj;
      };
    }

    return _typeof(obj);
  }

  /**
   * Copyright 2016 Adguard Software Ltd
   *
   * Licensed under the Apache License, Version 2.0 (the "License");
   * you may not use this file except in compliance with the License.
   * You may obtain a copy of the License at
   *
   * http://www.apache.org/licenses/LICENSE-2.0
   *
   * Unless required by applicable law or agreed to in writing, software
   * distributed under the License is distributed on an "AS IS" BASIS,
   * WITHOUT WARRANTIES OR CONDITIONS OF ANY KIND, either express or implied.
   * See the License for the specific language governing permissions and
   * limitations under the License.
   */

  /* eslint-disable no-console */
  var utils = {};
  utils.MutationObserver = window.MutationObserver || window.WebKitMutationObserver;
  /**
   * Converts regular expressions passed as pseudo class arguments into RegExp instances.
   * Have to unescape doublequote " as well, because we escape them while enclosing such
   * arguments with doublequotes, and sizzle does not automatically unescapes them.
   */

  utils.pseudoArgToRegex = function (regexSrc, flag) {
    flag = flag || 'i';
    regexSrc = regexSrc.trim().replace(/\\(["\\])/g, '$1');
    return new RegExp(regexSrc, flag);
  };
  /**
   * Helper function for creating regular expression from a url filter rule syntax.
   */


  utils.createURLRegex = function () {
    // Constants
    var regexConfiguration = {
      maskStartUrl: '||',
      maskPipe: '|',
      maskSeparator: '^',
      maskAnySymbol: '*',
      regexAnySymbol: '.*',
      regexSeparator: '([^ a-zA-Z0-9.%_-]|$)',
      regexStartUrl: '^(http|https|ws|wss)://([a-z0-9-_.]+\\.)?',
      regexStartString: '^',
      regexEndString: '$'
    }; // https://developer.mozilla.org/en/JavaScript/Reference/Global_Objects/regexp
    // should be escaped . * + ? ^ $ { } ( ) | [ ] / \
    // except of * | ^

    var specials = ['.', '+', '?', '$', '{', '}', '(', ')', '[', ']', '\\', '/'];
    var specialsRegex = new RegExp("[".concat(specials.join('\\'), "]"), 'g');
    /**
     * Escapes regular expression string
     */

    var escapeRegExp = function escapeRegExp(str) {
      return str.replace(specialsRegex, '\\$&');
    };

    var startsWith = function startsWith(str, prefix) {
      return str && str.indexOf(prefix) === 0;
    };

    var endsWith = function endsWith(str, postfix) {
      if (!str || !postfix) {
        return false;
      }

      if (str.endsWith) {
        return str.endsWith(postfix);
      }

      var t = String(postfix);
      var index = str.lastIndexOf(t);
      return index >= 0 && index === str.length - t.length;
    };

    var replaceAll = function replaceAll(str, find, replace) {
      if (!str) {
        return str;
      }

      return str.split(find).join(replace);
    };
    /**
     * Main function that converts a url filter rule string to a regex.
     * @param {string} str
     * @return {RegExp}
     */


    var createRegexText = function createRegexText(str) {
      var regex = escapeRegExp(str);

      if (startsWith(regex, regexConfiguration.maskStartUrl)) {
        regex = regex.substring(0, regexConfiguration.maskStartUrl.length) + replaceAll(regex.substring(regexConfiguration.maskStartUrl.length, regex.length - 1), '\|', '\\|') + regex.substring(regex.length - 1);
      } else if (startsWith(regex, regexConfiguration.maskPipe)) {
        regex = regex.substring(0, regexConfiguration.maskPipe.length) + replaceAll(regex.substring(regexConfiguration.maskPipe.length, regex.length - 1), '\|', '\\|') + regex.substring(regex.length - 1);
      } else {
        regex = replaceAll(regex.substring(0, regex.length - 1), '\|', '\\|') + regex.substring(regex.length - 1);
      } // Replacing special url masks


      regex = replaceAll(regex, regexConfiguration.maskAnySymbol, regexConfiguration.regexAnySymbol);
      regex = replaceAll(regex, regexConfiguration.maskSeparator, regexConfiguration.regexSeparator);

      if (startsWith(regex, regexConfiguration.maskStartUrl)) {
        regex = regexConfiguration.regexStartUrl + regex.substring(regexConfiguration.maskStartUrl.length);
      } else if (startsWith(regex, regexConfiguration.maskPipe)) {
        regex = regexConfiguration.regexStartString + regex.substring(regexConfiguration.maskPipe.length);
      }

      if (endsWith(regex, regexConfiguration.maskPipe)) {
        regex = regex.substring(0, regex.length - 1) + regexConfiguration.regexEndString;
      }

      return new RegExp(regex, 'i');
    };

    return createRegexText;
  }();
  /**
   * Creates an object implementing Location interface from a url.
   * An alternative to URL.
   * https://github.com/AdguardTeam/FingerprintingBlocker/blob/master/src/shared/url.ts#L64
   */


  utils.createLocation = function (href) {
    var anchor = document.createElement('a');
    anchor.href = href;

    if (anchor.host === '') {
      anchor.href = anchor.href;
    }

    return anchor;
  };
  /**
   * Checks whether A has the same origin as B.
   * @param {string} urlA location.href of A.
   * @param {Location} locationB location of B.
   * @param {string} domainB document.domain of B.
   * @return {boolean}
   */


  utils.isSameOrigin = function (urlA, locationB, domainB) {
    var locationA = utils.createLocation(urlA); // eslint-disable-next-line no-script-url

    if (locationA.protocol === 'javascript:' || locationA.href === 'about:blank') {
      return true;
    }

    if (locationA.protocol === 'data:' || locationA.protocol === 'file:') {
      return false;
    }

    return locationA.hostname === domainB && locationA.port === locationB.port && locationA.protocol === locationB.protocol;
  };
  /**
   * A helper class to throttle function calls with setTimeout and requestAnimationFrame.
   */


  utils.AsyncWrapper = function () {
    /**
     * PhantomJS passes a wrong timestamp to the requestAnimationFrame callback and that breaks the AsyncWrapper logic
     * https://github.com/ariya/phantomjs/issues/14832
     */
    var supported = typeof window.requestAnimationFrame !== 'undefined' && !/phantom/i.test(navigator.userAgent);
    var rAF = supported ? requestAnimationFrame : setTimeout;
    var cAF = supported ? cancelAnimationFrame : clearTimeout;
    var perf = supported ? performance : Date;
    /**
     * @param {Function} callback
     * @param {number} throttle number, the provided callback should be executed twice
     * in this time frame.
     * @constructor
     */

    function AsyncWrapper(callback, throttle) {
      this.callback = callback;
      this.throttle = throttle;
      this.wrappedCallback = this.wrappedCallback.bind(this);

      if (this.wrappedAsapCallback) {
        this.wrappedAsapCallback = this.wrappedAsapCallback.bind(this);
      }
    }
    /** @private */


    AsyncWrapper.prototype.wrappedCallback = function (ts) {
      this.lastRun = isNumber(ts) ? ts : perf.now();
      delete this.rAFid;
      delete this.timerId;
      delete this.asapScheduled;
      this.callback();
    };
    /** @private Indicates whether there is a scheduled callback. */


    AsyncWrapper.prototype.hasPendingCallback = function () {
      return isNumber(this.rAFid) || isNumber(this.timerId);
    };
    /**
     * Schedules a function call before the next animation frame.
     */


    AsyncWrapper.prototype.run = function () {
      if (this.hasPendingCallback()) {
        // There is a pending execution scheduled.
        return;
      }

      if (typeof this.lastRun !== 'undefined') {
        var elapsed = perf.now() - this.lastRun;

        if (elapsed < this.throttle) {
          this.timerId = setTimeout(this.wrappedCallback, this.throttle - elapsed);
          return;
        }
      }

      this.rAFid = rAF(this.wrappedCallback);
    };
    /**
     * Schedules a function call in the most immenent microtask.
     * This cannot be canceled.
     */


    AsyncWrapper.prototype.runAsap = function () {
      if (this.asapScheduled) {
        return;
      }

      this.asapScheduled = true;
      cAF(this.rAFid);
      clearTimeout(this.timerId);

      if (utils.MutationObserver) {
        /**
         * Using MutationObservers to access microtask queue is a standard technique,
         * used in ASAP library
         * {@link https://github.com/kriskowal/asap/blob/master/browser-raw.js#L140}
         */
        if (!this.mo) {
          this.mo = new utils.MutationObserver(this.wrappedCallback);
          this.node = document.createTextNode(1);
          this.mo.observe(this.node, {
            characterData: true
          });
        }

        this.node.nodeValue = -this.node.nodeValue;
      } else {
        setTimeout(this.wrappedCallback);
      }
    };
    /**
     * Runs scheduled execution immediately, if there were any.
     */


    AsyncWrapper.prototype.runImmediately = function () {
      if (this.hasPendingCallback()) {
        cAF(this.rAFid);
        clearTimeout(this.timerId);
        delete this.rAFid;
        delete this.timerId;
        this.wrappedCallback();
      }
    };

    AsyncWrapper.now = function () {
      return perf.now();
    };

    return AsyncWrapper;
  }();
  /**
   * Stores native OdP to be used in WeakMap and Set polyfills.
   */


  utils.defineProperty = Object.defineProperty;
  utils.WeakMap = typeof WeakMap !== 'undefined' ? WeakMap : function () {
    /** Originally based on {@link https://github.com/Polymer/WeakMap} */
    var counter = Date.now() % 1e9;

    var WeakMap = function WeakMap() {
      this.name = "__st".concat(Math.random() * 1e9 >>> 0).concat(counter++, "__");
    };

    WeakMap.prototype = {
      set: function set(key, value) {
        var entry = key[this.name];

        if (entry && entry[0] === key) {
          entry[1] = value;
        } else {
          utils.defineProperty(key, this.name, {
            value: [key, value],
            writable: true
          });
        }

        return this;
      },
      get: function get(key) {
        var entry = key[this.name];
        return entry && entry[0] === key ? entry[1] : undefined;
      },
      delete: function _delete(key) {
        var entry = key[this.name];

        if (!entry) {
          return false;
        }

        var hasValue = entry[0] === key;
        delete entry[0];
        delete entry[1];
        return hasValue;
      },
      has: function has(key) {
        var entry = key[this.name];

        if (!entry) {
          return false;
        }

        return entry[0] === key;
      }
    };
    return WeakMap;
  }();
  utils.Set = typeof Set !== 'undefined' ? Set : function () {
    var counter = Date.now() % 1e9;
    /**
     * A polyfill which covers only the basic usage.
     * Only supports methods that are supported in IE11.
     * {@link https://docs.microsoft.com/en-us/scripting/javascript/reference/set-object-javascript}
     * Assumes that 'key's are all objects, not primitives such as a number.
     *
     * @param {Array} items Initial items in this set
     */

    var Set = function Set(items) {
      this.name = "__st".concat(Math.random() * 1e9 >>> 0).concat(counter++, "__");
      this.keys = [];

      if (items && items.length) {
        var iItems = items.length;

        while (iItems--) {
          this.add(items[iItems]);
        }
      }
    };

    Set.prototype = {
      add: function add(key) {
        if (!isNumber(key[this.name])) {
          var index = this.keys.push(key) - 1;
          utils.defineProperty(key, this.name, {
            value: index,
            writable: true
          });
        }
      },
      delete: function _delete(key) {
        if (isNumber(key[this.name])) {
          var index = key[this.name];
          delete this.keys[index];
          key[this.name] = undefined;
        }
      },
      has: function has(key) {
        return isNumber(key[this.name]);
      },
      clear: function clear() {
        this.keys.forEach(function (key) {
          key[this.name] = undefined;
        });
        this.keys.length = 0;
      },
      forEach: function forEach(cb) {
        var that = this;
        this.keys.forEach(function (value) {
          cb(value, value, that);
        });
      }
    };
    utils.defineProperty(Set.prototype, 'size', {
      get: function get() {
        // Skips holes.
        return this.keys.reduce(function (acc) {
          return acc + 1;
        }, 0);
      }
    });
    return Set;
  }();
  /**
   * Vendor-specific Element.prototype.matches
   */

  utils.matchesPropertyName = function () {
    var props = ['matches', 'matchesSelector', 'mozMatchesSelector', 'msMatchesSelector', 'oMatchesSelector', 'webkitMatchesSelector'];

    for (var i = 0; i < 6; i++) {
      if (Element.prototype.hasOwnProperty(props[i])) {
        return props[i];
      }
    }
  }();
  /**
   * Provides stats information
   */


  utils.Stats = function () {
    /** @member {Array<number>} */
    this.array = [];
    /** @member {number} */

    this.length = 0;
    var zeroDescriptor = {
      value: 0,
      writable: true
    };
    /** @member {number} @private */

    Object.defineProperty(this, 'sum', zeroDescriptor);
    /** @member {number} @private */

    Object.defineProperty(this, 'squaredSum', zeroDescriptor);
  };
  /**
   * @param {number} dataPoint data point
   */


  utils.Stats.prototype.push = function (dataPoint) {
    this.array.push(dataPoint);
    this.length++;
    this.sum += dataPoint;
    this.squaredSum += dataPoint * dataPoint;
    /** @member {number} */

    this.mean = this.sum / this.length;
    /** @member {number} */
    // eslint-disable-next-line no-restricted-properties

    this.stddev = Math.sqrt(this.squaredSum / this.length - Math.pow(this.mean, 2));
  };
  /** Safe console.error version */


  utils.logError = typeof console !== 'undefined' && console.error && Function.prototype.bind && console.error.bind ? console.error.bind(window.console) : console.error;
  /** Safe console.info version */

  utils.logInfo = typeof console !== 'undefined' && console.info && Function.prototype.bind && console.info.bind ? console.info.bind(window.console) : console.info;

  function isNumber(obj) {
    return typeof obj === 'number';
  }
  /**
   * Returns path to element we will use as element identifier
   * @param {Element} el
   * @returns {string} - path to the element
   */


  utils.getNodeSelector = function (el) {
    if (!(el instanceof Element)) {
      throw new Error('Function received argument with wrong type');
    }

    var path = [];

    while (el.nodeType === Node.ELEMENT_NODE) {
      var selector = el.nodeName.toLowerCase();

      if (el.id && typeof el.id === 'string') {
        selector += "#".concat(el.id);
        path.unshift(selector);
        break;
      } else {
        var sibling = el;
        var nth = 1;

        while (sibling.previousSibling) {
          sibling = sibling.previousSibling;

          if (sibling.nodeType === Node.ELEMENT_NODE && sibling.nodeName.toLowerCase() === selector) {
            nth++;
          }
        }

        if (nth !== 1) {
          selector += ":nth-of-type(".concat(nth, ")");
        }
      }

      path.unshift(selector);
      el = el.parentNode;
    }

    return path.join(' > ');
  };

  /**
   * Copyright 2016 Adguard Software Ltd
   *
   * Licensed under the Apache License, Version 2.0 (the "License");
   * you may not use this file except in compliance with the License.
   * You may obtain a copy of the License at
   *
   * http://www.apache.org/licenses/LICENSE-2.0
   *
   * Unless required by applicable law or agreed to in writing, software
   * distributed under the License is distributed on an "AS IS" BASIS,
   * WITHOUT WARRANTIES OR CONDITIONS OF ANY KIND, either express or implied.
   * See the License for the specific language governing permissions and
   * limitations under the License.
   */

  /**
   * Helper class css utils
   *
   * @type {{normalize}}
   */
  var cssUtils = function () {
    /**
     * Regex that matches AdGuard's backward compatible syntaxes.
     */
    var reAttrFallback = /\[-(?:ext|abp)-([a-z-_]+)=(["'])((?:(?=(\\?))\4.)*?)\2\]/g;
    /**
     * Complex replacement function.
     * Unescapes quote characters inside of an extended selector.
     *
     * @param match     Whole matched string
     * @param name      Group 1
     * @param quoteChar Group 2
     * @param value     Group 3
     */

    var evaluateMatch = function evaluateMatch(match, name, quoteChar, value) {
      // Unescape quotes
      var re = new RegExp("([^\\\\]|^)\\\\".concat(quoteChar), 'g');
      value = value.replace(re, "$1".concat(quoteChar));
      return ":".concat(name, "(").concat(value, ")");
    }; // Sizzle's parsing of pseudo class arguments is buggy on certain circumstances
    // We support following form of arguments:
    // 1. for :matches-css, those of a form {propertyName}: /.*/
    // 2. for :contains, those of a form /.*/
    // We transform such cases in a way that Sizzle has no ambiguity in parsing arguments.


    var reMatchesCss = /\:(matches-css(?:-after|-before)?)\(([a-z-\s]*\:\s*\/(?:\\.|[^\/])*?\/\s*)\)/g;
    var reContains = /:(?:-abp-)?(contains|has-text)\((\s*\/(?:\\.|[^\/])*?\/\s*)\)/g; // Note that we require `/` character in regular expressions to be escaped.

    /**
     * Used for pre-processing pseudo-classes values with above two regexes.
     */

    var addQuotes = function addQuotes(_, c1, c2) {
      return ":".concat(c1, "(\"").concat(c2.replace(/["\\]/g, '\\$&'), "\")");
    };
    /**
     * Normalizes specified css text in a form that can be parsed by the
     * Sizzle engine.
     * Normalization means
     *  1. transforming [-ext-*=""] attributes to pseudo classes
     *  2. enclosing possibly ambiguous arguments of `:contains`,
     *     `:matches-css` pseudo classes with quotes.
     * @param {string} cssText
     * @return {string}
     */


    var normalize = function normalize(cssText) {
      cssText = cssText.replace(reAttrFallback, evaluateMatch);
      cssText = cssText.replace(reMatchesCss, addQuotes);
      cssText = cssText.replace(reContains, addQuotes);
      return cssText;
    };

    return {
      normalize: normalize
    };
  }();

  /*!
   * Sizzle CSS Selector Engine v2.3.4-pre-adguard
   * https://sizzlejs.com/
   *
   * Copyright JS Foundation and other contributors
   * Released under the MIT license
   * https://js.foundation/
   *
   * Date: 2018-03-20
   */

  /**
   * Version of Sizzle patched by AdGuard in order to be used in the ExtendedCss module.
   * https://github.com/AdguardTeam/sizzle-extcss
   * 
   * Look for [AdGuard Patch] and ADGUARD_EXTCSS markers to find out what exactly was changed by us.
   * 
   * Global changes:
   * 1. Added additional parameters to the "Sizzle.tokenize" method so that it can be used for stylesheets parsing and validation.
   * 2. Added tokens re-sorting mechanism forcing slow pseudos to be matched last  (see sortTokenGroups).
   * 3. Fix the nonnativeSelectorCache caching -- there was no value corresponding to a key.
   * 4. Added Sizzle.compile call to the `:has` pseudo definition.
   * 
   * Changes that are applied to the ADGUARD_EXTCSS build only:
   * 1. Do not expose Sizzle to the global scope. Initialize it lazily via initializeSizzle().
   * 2. Removed :contains pseudo declaration -- its syntax is changed and declared outside of Sizzle.
   * 3. Removed declarations for the following non-standard pseudo classes: 
   * :parent, :header, :input, :button, :text, :first, :last, :eq,
   * :even, :odd, :lt, :gt, :nth, :radio, :checkbox, :file,
   * :password, :image, :submit, :reset
   */
  var Sizzle;
  /**
   * Initializes Sizzle object.
   * In the case of AdGuard ExtendedCss we want to avoid initializing Sizzle right away
   * and exposing it to the global scope.
   */

  function initializeSizzle() {
    // jshint ignore:line
    if (!Sizzle) {
      //<<<<<<<<<<<<<<<<<<<<<<<<<<<<<<<<<<<<<<<<<<<<<<<<<<<<<<<<<<<<<<<<<<<<<<<<
      Sizzle = function (window) {
        var support,
            Expr,
            getText,
            isXML,
            tokenize,
            compile,
            select,
            outermostContext,
            sortInput,
            hasDuplicate,
            // Local document vars
        setDocument,
            document,
            docElem,
            documentIsHTML,
            rbuggyQSA,
            rbuggyMatches,
            matches,
            contains,
            // Instance-specific data
        expando = "sizzle" + 1 * new Date(),
            preferredDoc = window.document,
            dirruns = 0,
            done = 0,
            classCache = createCache(),
            tokenCache = createCache(),
            compilerCache = createCache(),
            nonnativeSelectorCache = createCache(),
            sortOrder = function sortOrder(a, b) {
          if (a === b) {
            hasDuplicate = true;
          }

          return 0;
        },
            // Instance methods
        hasOwn = {}.hasOwnProperty,
            arr = [],
            pop = arr.pop,
            push_native = arr.push,
            push = arr.push,
            slice = arr.slice,
            // Use a stripped-down indexOf as it's faster than native
        // https://jsperf.com/thor-indexof-vs-for/5
        indexOf = function indexOf(list, elem) {
          var i = 0,
              len = list.length;

          for (; i < len; i++) {
            if (list[i] === elem) {
              return i;
            }
          }

          return -1;
        },
            booleans = "checked|selected|async|autofocus|autoplay|controls|defer|disabled|hidden|ismap|loop|multiple|open|readonly|required|scoped",
            // Regular expressions
        // http://www.w3.org/TR/css3-selectors/#whitespace
        whitespace = "[\\x20\\t\\r\\n\\f]",
            // http://www.w3.org/TR/CSS21/syndata.html#value-def-identifier
        identifier = "(?:\\\\.|[\\w-]|[^\0-\\xa0])+",
            // Attribute selectors: http://www.w3.org/TR/selectors/#attribute-selectors
        attributes = "\\[" + whitespace + "*(" + identifier + ")(?:" + whitespace + // Operator (capture 2)
        "*([*^$|!~]?=)" + whitespace + // "Attribute values must be CSS identifiers [capture 5] or strings [capture 3 or capture 4]"
        "*(?:'((?:\\\\.|[^\\\\'])*)'|\"((?:\\\\.|[^\\\\\"])*)\"|(" + identifier + "))|)" + whitespace + "*\\]",
            pseudos = ":(" + identifier + ")(?:\\((" + // To reduce the number of selectors needing tokenize in the preFilter, prefer arguments:
        // 1. quoted (capture 3; capture 4 or capture 5)
        "('((?:\\\\.|[^\\\\'])*)'|\"((?:\\\\.|[^\\\\\"])*)\")|" + // 2. simple (capture 6)
        "((?:\\\\.|[^\\\\()[\\]]|" + attributes + ")*)|" + // 3. anything else (capture 2)
        ".*" + ")\\)|)",
            // Leading and non-escaped trailing whitespace, capturing some non-whitespace characters preceding the latter
        rwhitespace = new RegExp(whitespace + "+", "g"),
            rtrim = new RegExp("^" + whitespace + "+|((?:^|[^\\\\])(?:\\\\.)*)" + whitespace + "+$", "g"),
            rcomma = new RegExp("^" + whitespace + "*," + whitespace + "*"),
            rcombinators = new RegExp("^" + whitespace + "*([>+~]|" + whitespace + ")" + whitespace + "*"),
            rpseudo = new RegExp(pseudos),
            ridentifier = new RegExp("^" + identifier + "$"),
            matchExpr = {
          "ID": new RegExp("^#(" + identifier + ")"),
          "CLASS": new RegExp("^\\.(" + identifier + ")"),
          "TAG": new RegExp("^(" + identifier + "|[*])"),
          "ATTR": new RegExp("^" + attributes),
          "PSEUDO": new RegExp("^" + pseudos),
          "CHILD": new RegExp("^:(only|first|last|nth|nth-last)-(child|of-type)(?:\\(" + whitespace + "*(even|odd|(([+-]|)(\\d*)n|)" + whitespace + "*(?:([+-]|)" + whitespace + "*(\\d+)|))" + whitespace + "*\\)|)", "i"),
          "bool": new RegExp("^(?:" + booleans + ")$", "i"),
          // For use in libraries implementing .is()
          // We use this for POS matching in `select`
          "needsContext": new RegExp("^" + whitespace + "*[>+~]|:(even|odd|eq|gt|lt|nth|first|last)(?:\\(" + whitespace + "*((?:-\\d)?\\d*)" + whitespace + "*\\)|)(?=[^-]|$)", "i")
        },
            rnative = /^[^{]+\{\s*\[native \w/,
            // Easily-parseable/retrievable ID or TAG or CLASS selectors
        rquickExpr = /^(?:#([\w-]+)|(\w+)|\.([\w-]+))$/,
            rsibling = /[+~]/,
            // CSS escapes
        // http://www.w3.org/TR/CSS21/syndata.html#escaped-characters
        runescape = new RegExp("\\\\([\\da-f]{1,6}" + whitespace + "?|(" + whitespace + ")|.)", "ig"),
            funescape = function funescape(_, escaped, escapedWhitespace) {
          var high = "0x" + escaped - 0x10000; // NaN means non-codepoint
          // Support: Firefox<24
          // Workaround erroneous numeric interpretation of +"0x"

          return high !== high || escapedWhitespace ? escaped : high < 0 ? // BMP codepoint
          String.fromCharCode(high + 0x10000) : // Supplemental Plane codepoint (surrogate pair)
          String.fromCharCode(high >> 10 | 0xD800, high & 0x3FF | 0xDC00);
        },
            // CSS string/identifier serialization
        // https://drafts.csswg.org/cssom/#common-serializing-idioms
        rcssescape = /([\0-\x1f\x7f]|^-?\d)|^-$|[^\0-\x1f\x7f-\uFFFF\w-]/g,
            fcssescape = function fcssescape(ch, asCodePoint) {
          if (asCodePoint) {
            // U+0000 NULL becomes U+FFFD REPLACEMENT CHARACTER
            if (ch === "\0") {
              return "\uFFFD";
            } // Control characters and (dependent upon position) numbers get escaped as code points


            return ch.slice(0, -1) + "\\" + ch.charCodeAt(ch.length - 1).toString(16) + " ";
          } // Other potentially-special ASCII characters get backslash-escaped


          return "\\" + ch;
        },
            // Used for iframes
        // See setDocument()
        // Removing the function wrapper causes a "Permission Denied"
        // error in IE
        unloadHandler = function unloadHandler() {
          setDocument();
        },
            inDisabledFieldset = addCombinator(function (elem) {
          return elem.disabled === true && elem.nodeName.toLowerCase() === "fieldset";
        }, {
          dir: "parentNode",
          next: "legend"
        }); // Optimize for push.apply( _, NodeList )


        try {
          push.apply(arr = slice.call(preferredDoc.childNodes), preferredDoc.childNodes); // Support: Android<4.0
          // Detect silently failing push.apply

          arr[preferredDoc.childNodes.length].nodeType;
        } catch (e) {
          push = {
            apply: arr.length ? // Leverage slice if possible
            function (target, els) {
              push_native.apply(target, slice.call(els));
            } : // Support: IE<9
            // Otherwise append directly
            function (target, els) {
              var j = target.length,
                  i = 0; // Can't trust NodeList.length

              while (target[j++] = els[i++]) {}

              target.length = j - 1;
            }
          };
        }

        function Sizzle(selector, context, results, seed) {
          var m,
              i,
              elem,
              nid,
              match,
              groups,
              newSelector,
              newContext = context && context.ownerDocument,
              // nodeType defaults to 9, since context defaults to document
          nodeType = context ? context.nodeType : 9;
          results = results || []; // Return early from calls with invalid selector or context

          if (typeof selector !== "string" || !selector || nodeType !== 1 && nodeType !== 9 && nodeType !== 11) {
            return results;
          } // Try to shortcut find operations (as opposed to filters) in HTML documents


          if (!seed) {
            if ((context ? context.ownerDocument || context : preferredDoc) !== document) {
              setDocument(context);
            }

            context = context || document;

            if (documentIsHTML) {
              // If the selector is sufficiently simple, try using a "get*By*" DOM method
              // (excepting DocumentFragment context, where the methods don't exist)
              if (nodeType !== 11 && (match = rquickExpr.exec(selector))) {
                // ID selector
                if (m = match[1]) {
                  // Document context
                  if (nodeType === 9) {
                    if (elem = context.getElementById(m)) {
                      // Support: IE, Opera, Webkit
                      // TODO: identify versions
                      // getElementById can match elements by name instead of ID
                      if (elem.id === m) {
                        results.push(elem);
                        return results;
                      }
                    } else {
                      return results;
                    } // Element context

                  } else {
                    // Support: IE, Opera, Webkit
                    // TODO: identify versions
                    // getElementById can match elements by name instead of ID
                    if (newContext && (elem = newContext.getElementById(m)) && contains(context, elem) && elem.id === m) {
                      results.push(elem);
                      return results;
                    }
                  } // Type selector

                } else if (match[2]) {
                  push.apply(results, context.getElementsByTagName(selector));
                  return results; // Class selector
                } else if ((m = match[3]) && support.getElementsByClassName && context.getElementsByClassName) {
                  push.apply(results, context.getElementsByClassName(m));
                  return results;
                }
              } // Take advantage of querySelectorAll


              if (support.qsa && !nonnativeSelectorCache[selector + " "] && (!rbuggyQSA || !rbuggyQSA.test(selector))) {
                if (nodeType !== 1) {
                  newContext = context;
                  newSelector = selector; // qSA looks outside Element context, which is not what we want
                  // Thanks to Andrew Dupont for this workaround technique
                  // Support: IE <=8
                  // Exclude object elements
                } else if (context.nodeName.toLowerCase() !== "object") {
                  // Capture the context ID, setting it first if necessary
                  if (nid = context.getAttribute("id")) {
                    nid = nid.replace(rcssescape, fcssescape);
                  } else {
                    context.setAttribute("id", nid = expando);
                  } // Prefix every selector in the list


                  groups = tokenize(selector);
                  i = groups.length;

                  while (i--) {
                    groups[i] = "#" + nid + " " + toSelector(groups[i]);
                  }

                  newSelector = groups.join(","); // Expand context for sibling selectors

                  newContext = rsibling.test(selector) && testContext(context.parentNode) || context;
                }

                if (newSelector) {
                  try {
                    push.apply(results, newContext.querySelectorAll(newSelector));
                    return results;
                  } catch (qsaError) {
                    // [AdGuard Path]: Fix the cache value
                    nonnativeSelectorCache(selector, true);
                  } finally {
                    if (nid === expando) {
                      context.removeAttribute("id");
                    }
                  }
                }
              }
            }
          } // All others


          return select(selector.replace(rtrim, "$1"), context, results, seed);
        }
        /**
         * Create key-value caches of limited size
         * @returns {function(string, object)} Returns the Object data after storing it on itself with
         *	property name the (space-suffixed) string and (if the cache is larger than Expr.cacheLength)
         *	deleting the oldest entry
         */


        function createCache() {
          var keys = [];

          function cache(key, value) {
            // Use (key + " ") to avoid collision with native prototype properties (see Issue #157)
            if (keys.push(key + " ") > Expr.cacheLength) {
              // Only keep the most recent entries
              delete cache[keys.shift()];
            }

            return cache[key + " "] = value;
          }

          return cache;
        }
        /**
         * Mark a function for special use by Sizzle
         * @param {Function} fn The function to mark
         */


        function markFunction(fn) {
          fn[expando] = true;
          return fn;
        }
        /**
         * Support testing using an element
         * @param {Function} fn Passed the created element and returns a boolean result
         */


        function assert(fn) {
          var el = document.createElement("fieldset");

          try {
            return !!fn(el);
          } catch (e) {
            return false;
          } finally {
            // Remove from its parent by default
            if (el.parentNode) {
              el.parentNode.removeChild(el);
            } // release memory in IE


            el = null;
          }
        }
        /**
         * Adds the same handler for all of the specified attrs
         * @param {String} attrs Pipe-separated list of attributes
         * @param {Function} handler The method that will be applied
         */


        function addHandle(attrs, handler) {
          var arr = attrs.split("|"),
              i = arr.length;

          while (i--) {
            Expr.attrHandle[arr[i]] = handler;
          }
        }
        /**
         * Checks document order of two siblings
         * @param {Element} a
         * @param {Element} b
         * @returns {Number} Returns less than 0 if a precedes b, greater than 0 if a follows b
         */


        function siblingCheck(a, b) {
          var cur = b && a,
              diff = cur && a.nodeType === 1 && b.nodeType === 1 && a.sourceIndex - b.sourceIndex; // Use IE sourceIndex if available on both nodes

          if (diff) {
            return diff;
          } // Check if b follows a


          if (cur) {
            while (cur = cur.nextSibling) {
              if (cur === b) {
                return -1;
              }
            }
          }

          return a ? 1 : -1;
        }
        /**
         * Returns a function to use in pseudos for :enabled/:disabled
         * @param {Boolean} disabled true for :disabled; false for :enabled
         */


        function createDisabledPseudo(disabled) {
          // Known :disabled false positives: fieldset[disabled] > legend:nth-of-type(n+2) :can-disable
          return function (elem) {
            // Only certain elements can match :enabled or :disabled
            // https://html.spec.whatwg.org/multipage/scripting.html#selector-enabled
            // https://html.spec.whatwg.org/multipage/scripting.html#selector-disabled
            if ("form" in elem) {
              // Check for inherited disabledness on relevant non-disabled elements:
              // * listed form-associated elements in a disabled fieldset
              //   https://html.spec.whatwg.org/multipage/forms.html#category-listed
              //   https://html.spec.whatwg.org/multipage/forms.html#concept-fe-disabled
              // * option elements in a disabled optgroup
              //   https://html.spec.whatwg.org/multipage/forms.html#concept-option-disabled
              // All such elements have a "form" property.
              if (elem.parentNode && elem.disabled === false) {
                // Option elements defer to a parent optgroup if present
                if ("label" in elem) {
                  if ("label" in elem.parentNode) {
                    return elem.parentNode.disabled === disabled;
                  } else {
                    return elem.disabled === disabled;
                  }
                } // Support: IE 6 - 11
                // Use the isDisabled shortcut property to check for disabled fieldset ancestors


                return elem.isDisabled === disabled || // Where there is no isDisabled, check manually

                /* jshint -W018 */
                elem.isDisabled !== !disabled && inDisabledFieldset(elem) === disabled;
              }

              return elem.disabled === disabled; // Try to winnow out elements that can't be disabled before trusting the disabled property.
              // Some victims get caught in our net (label, legend, menu, track), but it shouldn't
              // even exist on them, let alone have a boolean value.
            } else if ("label" in elem) {
              return elem.disabled === disabled;
            } // Remaining elements are neither :enabled nor :disabled


            return false;
          };
        }
        /**
         * Checks a node for validity as a Sizzle context
         * @param {Element|Object=} context
         * @returns {Element|Object|Boolean} The input node if acceptable, otherwise a falsy value
         */


        function testContext(context) {
          return context && typeof context.getElementsByTagName !== "undefined" && context;
        } // Expose support vars for convenience


        support = Sizzle.support = {};
        /**
         * Detects XML nodes
         * @param {Element|Object} elem An element or a document
         * @returns {Boolean} True iff elem is a non-HTML XML node
         */

        isXML = Sizzle.isXML = function (elem) {
          // documentElement is verified for cases where it doesn't yet exist
          // (such as loading iframes in IE - #4833)
          var documentElement = elem && (elem.ownerDocument || elem).documentElement;
          return documentElement ? documentElement.nodeName !== "HTML" : false;
        };
        /**
         * Sets document-related variables once based on the current document
         * @param {Element|Object} [doc] An element or document object to use to set the document
         * @returns {Object} Returns the current document
         */


        setDocument = Sizzle.setDocument = function (node) {
          var hasCompare,
              subWindow,
              doc = node ? node.ownerDocument || node : preferredDoc; // Return early if doc is invalid or already selected

          if (doc === document || doc.nodeType !== 9 || !doc.documentElement) {
            return document;
          } // Update global variables


          document = doc;
          docElem = document.documentElement;
          documentIsHTML = !isXML(document); // Support: IE 9-11, Edge
          // Accessing iframe documents after unload throws "permission denied" errors (jQuery #13936)

          if (preferredDoc !== document && (subWindow = document.defaultView) && subWindow.top !== subWindow) {
            // Support: IE 11, Edge
            if (subWindow.addEventListener) {
              subWindow.addEventListener("unload", unloadHandler, false); // Support: IE 9 - 10 only
            } else if (subWindow.attachEvent) {
              subWindow.attachEvent("onunload", unloadHandler);
            }
          }
          /* Attributes
          ---------------------------------------------------------------------- */
          // Support: IE<8
          // Verify that getAttribute really returns attributes and not properties
          // (excepting IE8 booleans)


          support.attributes = assert(function (el) {
            el.className = "i";
            return !el.getAttribute("className");
          });
          /* getElement(s)By*
          ---------------------------------------------------------------------- */
          // Check if getElementsByTagName("*") returns only elements

          support.getElementsByTagName = assert(function (el) {
            el.appendChild(document.createComment(""));
            return !el.getElementsByTagName("*").length;
          }); // Support: IE<9

          support.getElementsByClassName = rnative.test(document.getElementsByClassName); // Support: IE<10
          // Check if getElementById returns elements by name
          // The broken getElementById methods don't pick up programmatically-set names,
          // so use a roundabout getElementsByName test

          support.getById = assert(function (el) {
            docElem.appendChild(el).id = expando;
            return !document.getElementsByName || !document.getElementsByName(expando).length;
          }); // ID filter and find

          if (support.getById) {
            Expr.filter["ID"] = function (id) {
              var attrId = id.replace(runescape, funescape);
              return function (elem) {
                return elem.getAttribute("id") === attrId;
              };
            };

            Expr.find["ID"] = function (id, context) {
              if (typeof context.getElementById !== "undefined" && documentIsHTML) {
                var elem = context.getElementById(id);
                return elem ? [elem] : [];
              }
            };
          } else {
            Expr.filter["ID"] = function (id) {
              var attrId = id.replace(runescape, funescape);
              return function (elem) {
                var node = typeof elem.getAttributeNode !== "undefined" && elem.getAttributeNode("id");
                return node && node.value === attrId;
              };
            }; // Support: IE 6 - 7 only
            // getElementById is not reliable as a find shortcut


            Expr.find["ID"] = function (id, context) {
              if (typeof context.getElementById !== "undefined" && documentIsHTML) {
                var node,
                    i,
                    elems,
                    elem = context.getElementById(id);

                if (elem) {
                  // Verify the id attribute
                  node = elem.getAttributeNode("id");

                  if (node && node.value === id) {
                    return [elem];
                  } // Fall back on getElementsByName


                  elems = context.getElementsByName(id);
                  i = 0;

                  while (elem = elems[i++]) {
                    node = elem.getAttributeNode("id");

                    if (node && node.value === id) {
                      return [elem];
                    }
                  }
                }

                return [];
              }
            };
          } // Tag


          Expr.find["TAG"] = support.getElementsByTagName ? function (tag, context) {
            if (typeof context.getElementsByTagName !== "undefined") {
              return context.getElementsByTagName(tag); // DocumentFragment nodes don't have gEBTN
            } else if (support.qsa) {
              return context.querySelectorAll(tag);
            }
          } : function (tag, context) {
            var elem,
                tmp = [],
                i = 0,
                // By happy coincidence, a (broken) gEBTN appears on DocumentFragment nodes too
            results = context.getElementsByTagName(tag); // Filter out possible comments

            if (tag === "*") {
              while (elem = results[i++]) {
                if (elem.nodeType === 1) {
                  tmp.push(elem);
                }
              }

              return tmp;
            }

            return results;
          }; // Class

          Expr.find["CLASS"] = support.getElementsByClassName && function (className, context) {
            if (typeof context.getElementsByClassName !== "undefined" && documentIsHTML) {
              return context.getElementsByClassName(className);
            }
          };
          /* QSA/matchesSelector
          ---------------------------------------------------------------------- */
          // QSA and matchesSelector support
          // matchesSelector(:active) reports false when true (IE9/Opera 11.5)


          rbuggyMatches = []; // qSa(:focus) reports false when true (Chrome 21)
          // We allow this because of a bug in IE8/9 that throws an error
          // whenever `document.activeElement` is accessed on an iframe
          // So, we allow :focus to pass through QSA all the time to avoid the IE error
          // See https://bugs.jquery.com/ticket/13378

          rbuggyQSA = [];

          if (support.qsa = rnative.test(document.querySelectorAll)) {
            // Build QSA regex
            // Regex strategy adopted from Diego Perini
            assert(function (el) {
              // Select is set to empty string on purpose
              // This is to test IE's treatment of not explicitly
              // setting a boolean content attribute,
              // since its presence should be enough
              // https://bugs.jquery.com/ticket/12359
              docElem.appendChild(el).innerHTML = "<a id='" + expando + "'></a>" + "<select id='" + expando + "-\r\\' msallowcapture=''>" + "<option selected=''></option></select>"; // Support: IE8, Opera 11-12.16
              // Nothing should be selected when empty strings follow ^= or $= or *=
              // The test attribute must be unknown in Opera but "safe" for WinRT
              // https://msdn.microsoft.com/en-us/library/ie/hh465388.aspx#attribute_section

              if (el.querySelectorAll("[msallowcapture^='']").length) {
                rbuggyQSA.push("[*^$]=" + whitespace + "*(?:''|\"\")");
              } // Support: IE8
              // Boolean attributes and "value" are not treated correctly


              if (!el.querySelectorAll("[selected]").length) {
                rbuggyQSA.push("\\[" + whitespace + "*(?:value|" + booleans + ")");
              } // Support: Chrome<29, Android<4.4, Safari<7.0+, iOS<7.0+, PhantomJS<1.9.8+


              if (!el.querySelectorAll("[id~=" + expando + "-]").length) {
                rbuggyQSA.push("~=");
              } // Webkit/Opera - :checked should return selected option elements
              // http://www.w3.org/TR/2011/REC-css3-selectors-20110929/#checked
              // IE8 throws error here and will not see later tests


              if (!el.querySelectorAll(":checked").length) {
                rbuggyQSA.push(":checked");
              } // Support: Safari 8+, iOS 8+
              // https://bugs.webkit.org/show_bug.cgi?id=136851
              // In-page `selector#id sibling-combinator selector` fails


              if (!el.querySelectorAll("a#" + expando + "+*").length) {
                rbuggyQSA.push(".#.+[+~]");
              }
            });
            assert(function (el) {
              el.innerHTML = "<a href='' disabled='disabled'></a>" + "<select disabled='disabled'><option/></select>"; // Support: Windows 8 Native Apps
              // The type and name attributes are restricted during .innerHTML assignment

              var input = document.createElement("input");
              input.setAttribute("type", "hidden");
              el.appendChild(input).setAttribute("name", "D"); // Support: IE8
              // Enforce case-sensitivity of name attribute

              if (el.querySelectorAll("[name=d]").length) {
                rbuggyQSA.push("name" + whitespace + "*[*^$|!~]?=");
              } // FF 3.5 - :enabled/:disabled and hidden elements (hidden elements are still enabled)
              // IE8 throws error here and will not see later tests


              if (el.querySelectorAll(":enabled").length !== 2) {
                rbuggyQSA.push(":enabled", ":disabled");
              } // Support: IE9-11+
              // IE's :disabled selector does not pick up the children of disabled fieldsets


              docElem.appendChild(el).disabled = true;

              if (el.querySelectorAll(":disabled").length !== 2) {
                rbuggyQSA.push(":enabled", ":disabled");
              } // Opera 10-11 does not throw on post-comma invalid pseudos


              el.querySelectorAll("*,:x");
              rbuggyQSA.push(",.*:");
            });
          }

          if (support.matchesSelector = rnative.test(matches = docElem.matches || docElem.webkitMatchesSelector || docElem.mozMatchesSelector || docElem.oMatchesSelector || docElem.msMatchesSelector)) {
            assert(function (el) {
              // Check to see if it's possible to do matchesSelector
              // on a disconnected node (IE 9)
              support.disconnectedMatch = matches.call(el, "*"); // This should fail with an exception
              // Gecko does not error, returns false instead

              matches.call(el, "[s!='']:x");
              rbuggyMatches.push("!=", pseudos);
            });
          }

          rbuggyQSA = rbuggyQSA.length && new RegExp(rbuggyQSA.join("|"));
          rbuggyMatches = rbuggyMatches.length && new RegExp(rbuggyMatches.join("|"));
          /* Contains
          ---------------------------------------------------------------------- */

          hasCompare = rnative.test(docElem.compareDocumentPosition); // Element contains another
          // Purposefully self-exclusive
          // As in, an element does not contain itself

          contains = hasCompare || rnative.test(docElem.contains) ? function (a, b) {
            var adown = a.nodeType === 9 ? a.documentElement : a,
                bup = b && b.parentNode;
            return a === bup || !!(bup && bup.nodeType === 1 && (adown.contains ? adown.contains(bup) : a.compareDocumentPosition && a.compareDocumentPosition(bup) & 16));
          } : function (a, b) {
            if (b) {
              while (b = b.parentNode) {
                if (b === a) {
                  return true;
                }
              }
            }

            return false;
          };
          /* Sorting
          ---------------------------------------------------------------------- */
          // Document order sorting

          sortOrder = hasCompare ? function (a, b) {
            // Flag for duplicate removal
            if (a === b) {
              hasDuplicate = true;
              return 0;
            } // Sort on method existence if only one input has compareDocumentPosition


            var compare = !a.compareDocumentPosition - !b.compareDocumentPosition;

            if (compare) {
              return compare;
            } // Calculate position if both inputs belong to the same document


            compare = (a.ownerDocument || a) === (b.ownerDocument || b) ? a.compareDocumentPosition(b) : // Otherwise we know they are disconnected
            1; // Disconnected nodes

            if (compare & 1 || !support.sortDetached && b.compareDocumentPosition(a) === compare) {
              // Choose the first element that is related to our preferred document
              if (a === document || a.ownerDocument === preferredDoc && contains(preferredDoc, a)) {
                return -1;
              }

              if (b === document || b.ownerDocument === preferredDoc && contains(preferredDoc, b)) {
                return 1;
              } // Maintain original order


              return sortInput ? indexOf(sortInput, a) - indexOf(sortInput, b) : 0;
            }

            return compare & 4 ? -1 : 1;
          } : function (a, b) {
            // Exit early if the nodes are identical
            if (a === b) {
              hasDuplicate = true;
              return 0;
            }

            var cur,
                i = 0,
                aup = a.parentNode,
                bup = b.parentNode,
                ap = [a],
                bp = [b]; // Parentless nodes are either documents or disconnected

            if (!aup || !bup) {
              return a === document ? -1 : b === document ? 1 : aup ? -1 : bup ? 1 : sortInput ? indexOf(sortInput, a) - indexOf(sortInput, b) : 0; // If the nodes are siblings, we can do a quick check
            } else if (aup === bup) {
              return siblingCheck(a, b);
            } // Otherwise we need full lists of their ancestors for comparison


            cur = a;

            while (cur = cur.parentNode) {
              ap.unshift(cur);
            }

            cur = b;

            while (cur = cur.parentNode) {
              bp.unshift(cur);
            } // Walk down the tree looking for a discrepancy


            while (ap[i] === bp[i]) {
              i++;
            }

            return i ? // Do a sibling check if the nodes have a common ancestor
            siblingCheck(ap[i], bp[i]) : // Otherwise nodes in our document sort first
            ap[i] === preferredDoc ? -1 : bp[i] === preferredDoc ? 1 : 0;
          };
          return document;
        };

        Sizzle.matches = function (expr, elements) {
          return Sizzle(expr, null, null, elements);
        };

        Sizzle.matchesSelector = function (elem, expr) {
          // Set document vars if needed
          if ((elem.ownerDocument || elem) !== document) {
            setDocument(elem);
          }

          if (support.matchesSelector && documentIsHTML && !nonnativeSelectorCache[expr + " "] && (!rbuggyMatches || !rbuggyMatches.test(expr)) && (!rbuggyQSA || !rbuggyQSA.test(expr))) {
            try {
              var ret = matches.call(elem, expr); // IE 9's matchesSelector returns false on disconnected nodes

              if (ret || support.disconnectedMatch || // As well, disconnected nodes are said to be in a document
              // fragment in IE 9
              elem.document && elem.document.nodeType !== 11) {
                return ret;
              }
            } catch (e) {
              // [AdGuard Path]: Fix the cache value
              nonnativeSelectorCache(expr, true);
            }
          }

          return Sizzle(expr, document, null, [elem]).length > 0;
        };

        Sizzle.contains = function (context, elem) {
          // Set document vars if needed
          if ((context.ownerDocument || context) !== document) {
            setDocument(context);
          }

          return contains(context, elem);
        };

        Sizzle.attr = function (elem, name) {
          // Set document vars if needed
          if ((elem.ownerDocument || elem) !== document) {
            setDocument(elem);
          }

          var fn = Expr.attrHandle[name.toLowerCase()],
              // Don't get fooled by Object.prototype properties (jQuery #13807)
          val = fn && hasOwn.call(Expr.attrHandle, name.toLowerCase()) ? fn(elem, name, !documentIsHTML) : undefined;
          return val !== undefined ? val : support.attributes || !documentIsHTML ? elem.getAttribute(name) : (val = elem.getAttributeNode(name)) && val.specified ? val.value : null;
        };

        Sizzle.escape = function (sel) {
          return (sel + "").replace(rcssescape, fcssescape);
        };

        Sizzle.error = function (msg) {
          throw new Error("Syntax error, unrecognized expression: " + msg);
        };
        /**
         * Document sorting and removing duplicates
         * @param {ArrayLike} results
         */


        Sizzle.uniqueSort = function (results) {
          var elem,
              duplicates = [],
              j = 0,
              i = 0; // Unless we *know* we can detect duplicates, assume their presence

          hasDuplicate = !support.detectDuplicates;
          sortInput = !support.sortStable && results.slice(0);
          results.sort(sortOrder);

          if (hasDuplicate) {
            while (elem = results[i++]) {
              if (elem === results[i]) {
                j = duplicates.push(i);
              }
            }

            while (j--) {
              results.splice(duplicates[j], 1);
            }
          } // Clear input after sorting to release objects
          // See https://github.com/jquery/sizzle/pull/225


          sortInput = null;
          return results;
        };
        /**
         * Utility function for retrieving the text value of an array of DOM nodes
         * @param {Array|Element} elem
         */


        getText = Sizzle.getText = function (elem) {
          var node,
              ret = "",
              i = 0,
              nodeType = elem.nodeType;

          if (!nodeType) {
            // If no nodeType, this is expected to be an array
            while (node = elem[i++]) {
              // Do not traverse comment nodes
              ret += getText(node);
            }
          } else if (nodeType === 1 || nodeType === 9 || nodeType === 11) {
            // Use textContent for elements
            // innerText usage removed for consistency of new lines (jQuery #11153)
            if (typeof elem.textContent === "string") {
              return elem.textContent;
            } else {
              // Traverse its children
              for (elem = elem.firstChild; elem; elem = elem.nextSibling) {
                ret += getText(elem);
              }
            }
          } else if (nodeType === 3 || nodeType === 4) {
            return elem.nodeValue;
          } // Do not include comment or processing instruction nodes


          return ret;
        };

        Expr = Sizzle.selectors = {
          // Can be adjusted by the user
          cacheLength: 50,
          createPseudo: markFunction,
          match: matchExpr,
          attrHandle: {},
          find: {},
          relative: {
            ">": {
              dir: "parentNode",
              first: true
            },
            " ": {
              dir: "parentNode"
            },
            "+": {
              dir: "previousSibling",
              first: true
            },
            "~": {
              dir: "previousSibling"
            }
          },
          preFilter: {
            "ATTR": function ATTR(match) {
              match[1] = match[1].replace(runescape, funescape); // Move the given value to match[3] whether quoted or unquoted

              match[3] = (match[3] || match[4] || match[5] || "").replace(runescape, funescape);

              if (match[2] === "~=") {
                match[3] = " " + match[3] + " ";
              }

              return match.slice(0, 4);
            },
            "CHILD": function CHILD(match) {
              /* matches from matchExpr["CHILD"]
              	1 type (only|nth|...)
              	2 what (child|of-type)
              	3 argument (even|odd|\d*|\d*n([+-]\d+)?|...)
              	4 xn-component of xn+y argument ([+-]?\d*n|)
              	5 sign of xn-component
              	6 x of xn-component
              	7 sign of y-component
              	8 y of y-component
              */
              match[1] = match[1].toLowerCase();

              if (match[1].slice(0, 3) === "nth") {
                // nth-* requires argument
                if (!match[3]) {
                  Sizzle.error(match[0]);
                } // numeric x and y parameters for Expr.filter.CHILD
                // remember that false/true cast respectively to 0/1


                match[4] = +(match[4] ? match[5] + (match[6] || 1) : 2 * (match[3] === "even" || match[3] === "odd"));
                match[5] = +(match[7] + match[8] || match[3] === "odd"); // other types prohibit arguments
              } else if (match[3]) {
                Sizzle.error(match[0]);
              }

              return match;
            },
            "PSEUDO": function PSEUDO(match) {
              var excess,
                  unquoted = !match[6] && match[2];

              if (matchExpr["CHILD"].test(match[0])) {
                return null;
              } // Accept quoted arguments as-is


              if (match[3]) {
                match[2] = match[4] || match[5] || ""; // Strip excess characters from unquoted arguments
              } else if (unquoted && rpseudo.test(unquoted) && ( // Get excess from tokenize (recursively)
              excess = tokenize(unquoted, true)) && ( // advance to the next closing parenthesis
              excess = unquoted.indexOf(")", unquoted.length - excess) - unquoted.length)) {
                // excess is a negative index
                match[0] = match[0].slice(0, excess);
                match[2] = unquoted.slice(0, excess);
              } // Return only captures needed by the pseudo filter method (type and argument)


              return match.slice(0, 3);
            }
          },
          filter: {
            "TAG": function TAG(nodeNameSelector) {
              var nodeName = nodeNameSelector.replace(runescape, funescape).toLowerCase();
              return nodeNameSelector === "*" ? function () {
                return true;
              } : function (elem) {
                return elem.nodeName && elem.nodeName.toLowerCase() === nodeName;
              };
            },
            "CLASS": function CLASS(className) {
              var pattern = classCache[className + " "];
              return pattern || (pattern = new RegExp("(^|" + whitespace + ")" + className + "(" + whitespace + "|$)")) && classCache(className, function (elem) {
                return pattern.test(typeof elem.className === "string" && elem.className || typeof elem.getAttribute !== "undefined" && elem.getAttribute("class") || "");
              });
            },
            "ATTR": function ATTR(name, operator, check) {
              return function (elem) {
                var result = Sizzle.attr(elem, name);

                if (result == null) {
                  return operator === "!=";
                }

                if (!operator) {
                  return true;
                }

                result += "";
                return operator === "=" ? result === check : operator === "!=" ? result !== check : operator === "^=" ? check && result.indexOf(check) === 0 : operator === "*=" ? check && result.indexOf(check) > -1 : operator === "$=" ? check && result.slice(-check.length) === check : operator === "~=" ? (" " + result.replace(rwhitespace, " ") + " ").indexOf(check) > -1 : operator === "|=" ? result === check || result.slice(0, check.length + 1) === check + "-" : false;
              };
            },
            "CHILD": function CHILD(type, what, argument, first, last) {
              var simple = type.slice(0, 3) !== "nth",
                  forward = type.slice(-4) !== "last",
                  ofType = what === "of-type";
              return first === 1 && last === 0 ? // Shortcut for :nth-*(n)
              function (elem) {
                return !!elem.parentNode;
              } : function (elem, context, xml) {
                var cache,
                    uniqueCache,
                    outerCache,
                    node,
                    nodeIndex,
                    start,
                    dir = simple !== forward ? "nextSibling" : "previousSibling",
                    parent = elem.parentNode,
                    name = ofType && elem.nodeName.toLowerCase(),
                    useCache = !xml && !ofType,
                    diff = false;

                if (parent) {
                  // :(first|last|only)-(child|of-type)
                  if (simple) {
                    while (dir) {
                      node = elem;

                      while (node = node[dir]) {
                        if (ofType ? node.nodeName.toLowerCase() === name : node.nodeType === 1) {
                          return false;
                        }
                      } // Reverse direction for :only-* (if we haven't yet done so)


                      start = dir = type === "only" && !start && "nextSibling";
                    }

                    return true;
                  }

                  start = [forward ? parent.firstChild : parent.lastChild]; // non-xml :nth-child(...) stores cache data on `parent`

                  if (forward && useCache) {
                    // Seek `elem` from a previously-cached index
                    // ...in a gzip-friendly way
                    node = parent;
                    outerCache = node[expando] || (node[expando] = {}); // Support: IE <9 only
                    // Defend against cloned attroperties (jQuery gh-1709)

                    uniqueCache = outerCache[node.uniqueID] || (outerCache[node.uniqueID] = {});
                    cache = uniqueCache[type] || [];
                    nodeIndex = cache[0] === dirruns && cache[1];
                    diff = nodeIndex && cache[2];
                    node = nodeIndex && parent.childNodes[nodeIndex];

                    while (node = ++nodeIndex && node && node[dir] || ( // Fallback to seeking `elem` from the start
                    diff = nodeIndex = 0) || start.pop()) {
                      // When found, cache indexes on `parent` and break
                      if (node.nodeType === 1 && ++diff && node === elem) {
                        uniqueCache[type] = [dirruns, nodeIndex, diff];
                        break;
                      }
                    }
                  } else {
                    // Use previously-cached element index if available
                    if (useCache) {
                      // ...in a gzip-friendly way
                      node = elem;
                      outerCache = node[expando] || (node[expando] = {}); // Support: IE <9 only
                      // Defend against cloned attroperties (jQuery gh-1709)

                      uniqueCache = outerCache[node.uniqueID] || (outerCache[node.uniqueID] = {});
                      cache = uniqueCache[type] || [];
                      nodeIndex = cache[0] === dirruns && cache[1];
                      diff = nodeIndex;
                    } // xml :nth-child(...)
                    // or :nth-last-child(...) or :nth(-last)?-of-type(...)


                    if (diff === false) {
                      // Use the same loop as above to seek `elem` from the start
                      while (node = ++nodeIndex && node && node[dir] || (diff = nodeIndex = 0) || start.pop()) {
                        if ((ofType ? node.nodeName.toLowerCase() === name : node.nodeType === 1) && ++diff) {
                          // Cache the index of each encountered element
                          if (useCache) {
                            outerCache = node[expando] || (node[expando] = {}); // Support: IE <9 only
                            // Defend against cloned attroperties (jQuery gh-1709)

                            uniqueCache = outerCache[node.uniqueID] || (outerCache[node.uniqueID] = {});
                            uniqueCache[type] = [dirruns, diff];
                          }

                          if (node === elem) {
                            break;
                          }
                        }
                      }
                    }
                  } // Incorporate the offset, then check against cycle size


                  diff -= last;
                  return diff === first || diff % first === 0 && diff / first >= 0;
                }
              };
            },
            "PSEUDO": function PSEUDO(pseudo, argument) {
              // pseudo-class names are case-insensitive
              // http://www.w3.org/TR/selectors/#pseudo-classes
              // Prioritize by case sensitivity in case custom pseudos are added with uppercase letters
              // Remember that setFilters inherits from pseudos
              var args,
                  fn = Expr.pseudos[pseudo] || Expr.setFilters[pseudo.toLowerCase()] || Sizzle.error("unsupported pseudo: " + pseudo); // The user may use createPseudo to indicate that
              // arguments are needed to create the filter function
              // just as Sizzle does

              if (fn[expando]) {
                return fn(argument);
              } // But maintain support for old signatures


              if (fn.length > 1) {
                args = [pseudo, pseudo, "", argument];
                return Expr.setFilters.hasOwnProperty(pseudo.toLowerCase()) ? markFunction(function (seed, matches) {
                  var idx,
                      matched = fn(seed, argument),
                      i = matched.length;

                  while (i--) {
                    idx = indexOf(seed, matched[i]);
                    seed[idx] = !(matches[idx] = matched[i]);
                  }
                }) : function (elem) {
                  return fn(elem, 0, args);
                };
              }

              return fn;
            }
          },
          pseudos: {
            // Potentially complex pseudos
            "not": markFunction(function (selector) {
              // Trim the selector passed to compile
              // to avoid treating leading and trailing
              // spaces as combinators
              var input = [],
                  results = [],
                  matcher = compile(selector.replace(rtrim, "$1"));
              return matcher[expando] ? markFunction(function (seed, matches, context, xml) {
                var elem,
                    unmatched = matcher(seed, null, xml, []),
                    i = seed.length; // Match elements unmatched by `matcher`

                while (i--) {
                  if (elem = unmatched[i]) {
                    seed[i] = !(matches[i] = elem);
                  }
                }
              }) : function (elem, context, xml) {
                input[0] = elem;
                matcher(input, null, xml, results); // Don't keep the element (issue #299)

                input[0] = null;
                return !results.pop();
              };
            }),
            "has": markFunction(function (selector) {
              if (typeof selector === "string") {
                Sizzle.compile(selector);
              }

              return function (elem) {
                return Sizzle(selector, elem).length > 0;
              };
            }),
            // Removed :contains pseudo-class declaration
            // "Whether an element is represented by a :lang() selector
            // is based solely on the element's language value
            // being equal to the identifier C,
            // or beginning with the identifier C immediately followed by "-".
            // The matching of C against the element's language value is performed case-insensitively.
            // The identifier C does not have to be a valid language name."
            // http://www.w3.org/TR/selectors/#lang-pseudo
            "lang": markFunction(function (lang) {
              // lang value must be a valid identifier
              if (!ridentifier.test(lang || "")) {
                Sizzle.error("unsupported lang: " + lang);
              }

              lang = lang.replace(runescape, funescape).toLowerCase();
              return function (elem) {
                var elemLang;

                do {
                  if (elemLang = documentIsHTML ? elem.lang : elem.getAttribute("xml:lang") || elem.getAttribute("lang")) {
                    elemLang = elemLang.toLowerCase();
                    return elemLang === lang || elemLang.indexOf(lang + "-") === 0;
                  }
                } while ((elem = elem.parentNode) && elem.nodeType === 1);

                return false;
              };
            }),
            // Miscellaneous
            "target": function target(elem) {
              var hash = window.location && window.location.hash;
              return hash && hash.slice(1) === elem.id;
            },
            "root": function root(elem) {
              return elem === docElem;
            },
            "focus": function focus(elem) {
              return elem === document.activeElement && (!document.hasFocus || document.hasFocus()) && !!(elem.type || elem.href || ~elem.tabIndex);
            },
            // Boolean properties
            "enabled": createDisabledPseudo(false),
            "disabled": createDisabledPseudo(true),
            "checked": function checked(elem) {
              // In CSS3, :checked should return both checked and selected elements
              // http://www.w3.org/TR/2011/REC-css3-selectors-20110929/#checked
              var nodeName = elem.nodeName.toLowerCase();
              return nodeName === "input" && !!elem.checked || nodeName === "option" && !!elem.selected;
            },
            "selected": function selected(elem) {
              // Accessing this property makes selected-by-default
              // options in Safari work properly
              if (elem.parentNode) {
                elem.parentNode.selectedIndex;
              }

              return elem.selected === true;
            },
            // Contents
            "empty": function empty(elem) {
              // http://www.w3.org/TR/selectors/#empty-pseudo
              // :empty is negated by element (1) or content nodes (text: 3; cdata: 4; entity ref: 5),
              //   but not by others (comment: 8; processing instruction: 7; etc.)
              // nodeType < 6 works because attributes (2) do not appear as children
              for (elem = elem.firstChild; elem; elem = elem.nextSibling) {
                if (elem.nodeType < 6) {
                  return false;
                }
              }

              return true;
            } // Removed custom pseudo-classes

          }
        }; // Removed custom pseudo-classes
        // Easy API for creating new setFilters

        function setFilters() {}

        setFilters.prototype = Expr.filters = Expr.pseudos;
        Expr.setFilters = new setFilters();
        /**
         * [AdGuard Patch]:
         * Sorts the tokens in order to mitigate the performance issues caused by matching slow pseudos first:
         * https://github.com/AdguardTeam/ExtendedCss/issues/55#issuecomment-364058745
         */

        var sortTokenGroups = function () {
          /**
           * Splits compound selector into a list of simple selectors
           * 
           * @param {*} tokens Tokens to split into groups
           * @returns an array consisting of token groups (arrays) and relation tokens.
           */
          var splitCompoundSelector = function splitCompoundSelector(tokens) {
            var groups = [];
            var currentTokensGroup = [];
            var maxIdx = tokens.length - 1;

            for (var i = 0; i <= maxIdx; i++) {
              var token = tokens[i];
              var relative = Sizzle.selectors.relative[token.type];

              if (relative) {
                groups.push(currentTokensGroup);
                groups.push(token);
                currentTokensGroup = [];
              } else {
                currentTokensGroup.push(token);
              }

              if (i === maxIdx) {
                groups.push(currentTokensGroup);
              }
            }

            return groups;
          };

          var TOKEN_TYPES_VALUES = {
            // nth-child, etc, always go last
            "CHILD": 100,
            "ID": 90,
            "CLASS": 80,
            "TAG": 70,
            "ATTR": 70,
            "PSEUDO": 60
          };
          var POSITIONAL_PSEUDOS = ["nth", "first", "last", "eq", "even", "odd", "lt", "gt", "not"];
          /** 
           * A function that defines the sort order.
           * Returns a value lesser than 0 if "left" is less than "right".
           */

          var compareFunction = function compareFunction(left, right) {
            var leftValue = TOKEN_TYPES_VALUES[left.type];
            var rightValue = TOKEN_TYPES_VALUES[right.type];
            return leftValue - rightValue;
          };
          /**
           * Checks if the specified tokens group is sortable.
           * We do not re-sort tokens in case of any positional or child pseudos in the group
           */


          var isSortable = function isSortable(tokens) {
            var iTokens = tokens.length;

            while (iTokens--) {
              var token = tokens[iTokens];

              if (token.type === "PSEUDO" && POSITIONAL_PSEUDOS.indexOf(token.matches[0]) !== -1) {
                return false;
              }

              if (token.type === "CHILD") {
                return false;
              }
            }

            return true;
          };
          /**
           * Sorts the tokens in order to mitigate the issues caused by the left-to-right matching.
           * The idea is change the tokens order so that Sizzle was matching fast selectors first (id, class),
           * and slow selectors after that (and here I mean our slow custom pseudo classes).
           * 
           * @param {Array} tokens An array of tokens to sort
           * @returns {Array} A new re-sorted array
           */


          var sortTokens = function sortTokens(tokens) {
            if (!tokens || tokens.length === 1) {
              return tokens;
            }

            var sortedTokens = [];
            var groups = splitCompoundSelector(tokens);

            for (var i = 0; i < groups.length; i++) {
              var group = groups[i];

              if (group instanceof Array) {
                if (isSortable(group)) {
                  group.sort(compareFunction);
                }

                sortedTokens = sortedTokens.concat(group);
              } else {
                sortedTokens.push(group);
              }
            }

            return sortedTokens;
          };
          /**
           * Sorts every tokens array inside of the specified "groups" array.
           * See "sortTokens" methods for more information on how tokens are sorted.
           * 
           * @param {Array} groups An array of tokens arrays.
           * @returns {Array} A new array that consists of the same tokens arrays after sorting
           */


          var sortTokenGroups = function sortTokenGroups(groups) {
            var sortedGroups = [];
            var len = groups.length;
            var i = 0;

            for (; i < len; i++) {
              sortedGroups.push(sortTokens(groups[i]));
            }

            return sortedGroups;
          }; // Expose


          return sortTokenGroups;
        }();
        /**
         * [AdGuard Patch]:
         * Removes trailing spaces from the tokens list
         * 
         * @param {*} tokens An array of Sizzle tokens to post-process
         */


        function removeTrailingSpaces(tokens) {
          var iTokens = tokens.length;

          while (iTokens--) {
            var token = tokens[iTokens];

            if (token.type === " ") {
              tokens.length = iTokens;
            } else {
              break;
            }
          }
        }
        /**
         * [AdGuard Patch]:
         * An object with the information about selectors and their token representation
         * @typedef {{selectorText: string, groups: Array}} SelectorData
         * @property {string} selectorText A CSS selector text
         * @property {Array} groups An array of token groups corresponding to that selector
         */

        /**
         * [AdGuard Patch]:
         * This method processes parsed token groups, divides them into a number of selectors
         * and makes sure that each selector's tokens are cached properly in Sizzle.
         * 
         * @param {*} groups Token groups (see {@link Sizzle.tokenize})
         * @returns {Array.<SelectorData>} An array of selectors data we got from the groups
         */


        function tokenGroupsToSelectors(groups) {
          // Remove trailing spaces which we can encounter in tolerant mode
          // We're doing it in tolerant mode only as this is the only case when
          // encountering trailing spaces is expected
          removeTrailingSpaces(groups[groups.length - 1]); // We need sorted tokens to make cache work properly

          var sortedGroups = sortTokenGroups(groups);
          var selectors = [];

          for (var i = 0; i < groups.length; i++) {
            var tokenGroups = groups[i];
            var selectorText = toSelector(tokenGroups);
            selectors.push({
              // Sizzle expects an array of token groups when compiling a selector
              groups: [tokenGroups],
              selectorText: selectorText
            }); // Now make sure that selector tokens are cached

            var tokensCacheItem = {
              groups: tokenGroups,
              sortedGroups: [sortedGroups[i]]
            };
            tokenCache(selectorText, tokensCacheItem);
          }

          return selectors;
        }
        /**
         * [AdGuard Patch]:
         * Add an additional argument for Sizzle.tokenize which indicates that it
         * should not throw on invalid tokens, and instead should return tokens
         * that it has produced so far.
         * 
         * One more additional argument that allow to choose if you want to receive sorted or unsorted tokens
         * The problem is that the re-sorted selectors are valid for Sizzle, but not for the browser.
         * options.returnUnsorted -- return unsorted tokens if true.
         * options.cacheOnly -- return cached result only. Required for unit-tests.
         * 
         * @param {*} options Optional configuration object with two additional flags 
         * (options.tolerant, options.returnUnsorted, options.cacheOnly) -- see patches #5 and #6 notes
         */


        tokenize = Sizzle.tokenize = function (selector, parseOnly, options) {
          var matched,
              match,
              tokens,
              type,
              soFar,
              groups,
              preFilters,
              cached = tokenCache[selector + " "];
          var tolerant = options && options.tolerant;
          var returnUnsorted = options && options.returnUnsorted;
          var cacheOnly = options && options.cacheOnly;

          if (cached) {
            if (parseOnly) {
              return 0;
            } else {
              return (returnUnsorted ? cached.groups : cached.sortedGroups).slice(0);
            }
          }

          if (cacheOnly) {
            return null;
          }

          soFar = selector;
          groups = [];
          preFilters = Expr.preFilter;

          while (soFar) {
            // Comma and first run
            if (!matched || (match = rcomma.exec(soFar))) {
              if (match) {
                // Don't consume trailing commas as valid
                soFar = soFar.slice(match[0].length) || soFar;
              }

              groups.push(tokens = []);
            }

            matched = false; // Combinators

            if (match = rcombinators.exec(soFar)) {
              matched = match.shift();
              tokens.push({
                value: matched,
                // Cast descendant combinators to space
                type: match[0].replace(rtrim, " ")
              });
              soFar = soFar.slice(matched.length);
            } // Filters


            for (type in Expr.filter) {
              if ((match = matchExpr[type].exec(soFar)) && (!preFilters[type] || (match = preFilters[type](match)))) {
                matched = match.shift();
                tokens.push({
                  value: matched,
                  type: type,
                  matches: match
                });
                soFar = soFar.slice(matched.length);
              }
            }

            if (!matched) {
              break;
            }
          } // Return the length of the invalid excess
          // if we're just parsing
          // Otherwise, throw an error or return tokens


          var invalidLen = soFar.length;

          if (parseOnly) {
            return invalidLen;
          }

          if (invalidLen !== 0 && !tolerant) {
            Sizzle.error(selector); // Throws an error.
          }

          if (tolerant) {
            /** 
             * [AdGuard Patch]:
             * In tolerant mode we return a special object that constists of 
             * an array of parsed selectors (and their tokens) and a "nextIndex" field
             * that points to an index after which we're not able to parse selectors farther.
             */
            var nextIndex = selector.length - invalidLen;
            var selectors = tokenGroupsToSelectors(groups);
            return {
              selectors: selectors,
              nextIndex: nextIndex
            };
          }
          /** [AdGuard Patch]: Sorting tokens */


          var sortedGroups = sortTokenGroups(groups);
          /** [AdGuard Patch]: Change the way tokens are cached */

          var tokensCacheItem = {
            groups: groups,
            sortedGroups: sortedGroups
          };
          tokensCacheItem = tokenCache(selector, tokensCacheItem);
          return (returnUnsorted ? tokensCacheItem.groups : tokensCacheItem.sortedGroups).slice(0);
        };

        function toSelector(tokens) {
          var i = 0,
              len = tokens.length,
              selector = "";

          for (; i < len; i++) {
            selector += tokens[i].value;
          }

          return selector;
        }

        function addCombinator(matcher, combinator, base) {
          var dir = combinator.dir,
              skip = combinator.next,
              key = skip || dir,
              checkNonElements = base && key === "parentNode",
              doneName = done++;
          return combinator.first ? // Check against closest ancestor/preceding element
          function (elem, context, xml) {
            while (elem = elem[dir]) {
              if (elem.nodeType === 1 || checkNonElements) {
                return matcher(elem, context, xml);
              }
            }

            return false;
          } : // Check against all ancestor/preceding elements
          function (elem, context, xml) {
            var oldCache,
                uniqueCache,
                outerCache,
                newCache = [dirruns, doneName]; // We can't set arbitrary data on XML nodes, so they don't benefit from combinator caching

            if (xml) {
              while (elem = elem[dir]) {
                if (elem.nodeType === 1 || checkNonElements) {
                  if (matcher(elem, context, xml)) {
                    return true;
                  }
                }
              }
            } else {
              while (elem = elem[dir]) {
                if (elem.nodeType === 1 || checkNonElements) {
                  outerCache = elem[expando] || (elem[expando] = {}); // Support: IE <9 only
                  // Defend against cloned attroperties (jQuery gh-1709)

                  uniqueCache = outerCache[elem.uniqueID] || (outerCache[elem.uniqueID] = {});

                  if (skip && skip === elem.nodeName.toLowerCase()) {
                    elem = elem[dir] || elem;
                  } else if ((oldCache = uniqueCache[key]) && oldCache[0] === dirruns && oldCache[1] === doneName) {
                    // Assign to newCache so results back-propagate to previous elements
                    return newCache[2] = oldCache[2];
                  } else {
                    // Reuse newcache so results back-propagate to previous elements
                    uniqueCache[key] = newCache; // A match means we're done; a fail means we have to keep checking

                    if (newCache[2] = matcher(elem, context, xml)) {
                      return true;
                    }
                  }
                }
              }
            }

            return false;
          };
        }

        function elementMatcher(matchers) {
          return matchers.length > 1 ? function (elem, context, xml) {
            var i = matchers.length;

            while (i--) {
              if (!matchers[i](elem, context, xml)) {
                return false;
              }
            }

            return true;
          } : matchers[0];
        }

        function multipleContexts(selector, contexts, results) {
          var i = 0,
              len = contexts.length;

          for (; i < len; i++) {
            Sizzle(selector, contexts[i], results);
          }

          return results;
        }

        function condense(unmatched, map, filter, context, xml) {
          var elem,
              newUnmatched = [],
              i = 0,
              len = unmatched.length,
              mapped = map != null;

          for (; i < len; i++) {
            if (elem = unmatched[i]) {
              if (!filter || filter(elem, context, xml)) {
                newUnmatched.push(elem);

                if (mapped) {
                  map.push(i);
                }
              }
            }
          }

          return newUnmatched;
        }

        function setMatcher(preFilter, selector, matcher, postFilter, postFinder, postSelector) {
          if (postFilter && !postFilter[expando]) {
            postFilter = setMatcher(postFilter);
          }

          if (postFinder && !postFinder[expando]) {
            postFinder = setMatcher(postFinder, postSelector);
          }

          return markFunction(function (seed, results, context, xml) {
            var temp,
                i,
                elem,
                preMap = [],
                postMap = [],
                preexisting = results.length,
                // Get initial elements from seed or context
            elems = seed || multipleContexts(selector || "*", context.nodeType ? [context] : context, []),
                // Prefilter to get matcher input, preserving a map for seed-results synchronization
            matcherIn = preFilter && (seed || !selector) ? condense(elems, preMap, preFilter, context, xml) : elems,
                matcherOut = matcher ? // If we have a postFinder, or filtered seed, or non-seed postFilter or preexisting results,
            postFinder || (seed ? preFilter : preexisting || postFilter) ? // ...intermediate processing is necessary
            [] : // ...otherwise use results directly
            results : matcherIn; // Find primary matches

            if (matcher) {
              matcher(matcherIn, matcherOut, context, xml);
            } // Apply postFilter


            if (postFilter) {
              temp = condense(matcherOut, postMap);
              postFilter(temp, [], context, xml); // Un-match failing elements by moving them back to matcherIn

              i = temp.length;

              while (i--) {
                if (elem = temp[i]) {
                  matcherOut[postMap[i]] = !(matcherIn[postMap[i]] = elem);
                }
              }
            }

            if (seed) {
              if (postFinder || preFilter) {
                if (postFinder) {
                  // Get the final matcherOut by condensing this intermediate into postFinder contexts
                  temp = [];
                  i = matcherOut.length;

                  while (i--) {
                    if (elem = matcherOut[i]) {
                      // Restore matcherIn since elem is not yet a final match
                      temp.push(matcherIn[i] = elem);
                    }
                  }

                  postFinder(null, matcherOut = [], temp, xml);
                } // Move matched elements from seed to results to keep them synchronized


                i = matcherOut.length;

                while (i--) {
                  if ((elem = matcherOut[i]) && (temp = postFinder ? indexOf(seed, elem) : preMap[i]) > -1) {
                    seed[temp] = !(results[temp] = elem);
                  }
                }
              } // Add elements to results, through postFinder if defined

            } else {
              matcherOut = condense(matcherOut === results ? matcherOut.splice(preexisting, matcherOut.length) : matcherOut);

              if (postFinder) {
                postFinder(null, results, matcherOut, xml);
              } else {
                push.apply(results, matcherOut);
              }
            }
          });
        }

        function matcherFromTokens(tokens) {
          var checkContext,
              matcher,
              j,
              len = tokens.length,
              leadingRelative = Expr.relative[tokens[0].type],
              implicitRelative = leadingRelative || Expr.relative[" "],
              i = leadingRelative ? 1 : 0,
              // The foundational matcher ensures that elements are reachable from top-level context(s)
          matchContext = addCombinator(function (elem) {
            return elem === checkContext;
          }, implicitRelative, true),
              matchAnyContext = addCombinator(function (elem) {
            return indexOf(checkContext, elem) > -1;
          }, implicitRelative, true),
              matchers = [function (elem, context, xml) {
            var ret = !leadingRelative && (xml || context !== outermostContext) || ((checkContext = context).nodeType ? matchContext(elem, context, xml) : matchAnyContext(elem, context, xml)); // Avoid hanging onto element (issue #299)

            checkContext = null;
            return ret;
          }];

          for (; i < len; i++) {
            if (matcher = Expr.relative[tokens[i].type]) {
              matchers = [addCombinator(elementMatcher(matchers), matcher)];
            } else {
              matcher = Expr.filter[tokens[i].type].apply(null, tokens[i].matches); // Return special upon seeing a positional matcher

              if (matcher[expando]) {
                // Find the next relative operator (if any) for proper handling
                j = ++i;

                for (; j < len; j++) {
                  if (Expr.relative[tokens[j].type]) {
                    break;
                  }
                }

                return setMatcher(i > 1 && elementMatcher(matchers), i > 1 && toSelector( // If the preceding token was a descendant combinator, insert an implicit any-element `*`
                tokens.slice(0, i - 1).concat({
                  value: tokens[i - 2].type === " " ? "*" : ""
                })).replace(rtrim, "$1"), matcher, i < j && matcherFromTokens(tokens.slice(i, j)), j < len && matcherFromTokens(tokens = tokens.slice(j)), j < len && toSelector(tokens));
              }

              matchers.push(matcher);
            }
          }

          return elementMatcher(matchers);
        }

        function matcherFromGroupMatchers(elementMatchers, setMatchers) {
          var bySet = setMatchers.length > 0,
              byElement = elementMatchers.length > 0,
              superMatcher = function superMatcher(seed, context, xml, results, outermost) {
            var elem,
                j,
                matcher,
                matchedCount = 0,
                i = "0",
                unmatched = seed && [],
                setMatched = [],
                contextBackup = outermostContext,
                // We must always have either seed elements or outermost context
            elems = seed || byElement && Expr.find["TAG"]("*", outermost),
                // Use integer dirruns iff this is the outermost matcher
            dirrunsUnique = dirruns += contextBackup == null ? 1 : Math.random() || 0.1,
                len = elems.length;

            if (outermost) {
              outermostContext = context === document || context || outermost;
            } // Add elements passing elementMatchers directly to results
            // Support: IE<9, Safari
            // Tolerate NodeList properties (IE: "length"; Safari: <number>) matching elements by id


            for (; i !== len && (elem = elems[i]) != null; i++) {
              if (byElement && elem) {
                j = 0;

                if (!context && elem.ownerDocument !== document) {
                  setDocument(elem);
                  xml = !documentIsHTML;
                }

                while (matcher = elementMatchers[j++]) {
                  if (matcher(elem, context || document, xml)) {
                    results.push(elem);
                    break;
                  }
                }

                if (outermost) {
                  dirruns = dirrunsUnique;
                }
              } // Track unmatched elements for set filters


              if (bySet) {
                // They will have gone through all possible matchers
                if (elem = !matcher && elem) {
                  matchedCount--;
                } // Lengthen the array for every element, matched or not


                if (seed) {
                  unmatched.push(elem);
                }
              }
            } // `i` is now the count of elements visited above, and adding it to `matchedCount`
            // makes the latter nonnegative.


            matchedCount += i; // Apply set filters to unmatched elements
            // NOTE: This can be skipped if there are no unmatched elements (i.e., `matchedCount`
            // equals `i`), unless we didn't visit _any_ elements in the above loop because we have
            // no element matchers and no seed.
            // Incrementing an initially-string "0" `i` allows `i` to remain a string only in that
            // case, which will result in a "00" `matchedCount` that differs from `i` but is also
            // numerically zero.

            if (bySet && i !== matchedCount) {
              j = 0;

              while (matcher = setMatchers[j++]) {
                matcher(unmatched, setMatched, context, xml);
              }

              if (seed) {
                // Reintegrate element matches to eliminate the need for sorting
                if (matchedCount > 0) {
                  while (i--) {
                    if (!(unmatched[i] || setMatched[i])) {
                      setMatched[i] = pop.call(results);
                    }
                  }
                } // Discard index placeholder values to get only actual matches


                setMatched = condense(setMatched);
              } // Add matches to results


              push.apply(results, setMatched); // Seedless set matches succeeding multiple successful matchers stipulate sorting

              if (outermost && !seed && setMatched.length > 0 && matchedCount + setMatchers.length > 1) {
                Sizzle.uniqueSort(results);
              }
            } // Override manipulation of globals by nested matchers


            if (outermost) {
              dirruns = dirrunsUnique;
              outermostContext = contextBackup;
            }

            return unmatched;
          };

          return bySet ? markFunction(superMatcher) : superMatcher;
        }

        compile = Sizzle.compile = function (selector, match
        /* Internal Use Only */
        ) {
          var i,
              setMatchers = [],
              elementMatchers = [],
              cached = compilerCache[selector + " "];

          if (!cached) {
            // Generate a function of recursive functions that can be used to check each element
            if (!match) {
              match = tokenize(selector);
            }

            i = match.length;

            while (i--) {
              cached = matcherFromTokens(match[i]);

              if (cached[expando]) {
                setMatchers.push(cached);
              } else {
                elementMatchers.push(cached);
              }
            } // Cache the compiled function


            cached = compilerCache(selector, matcherFromGroupMatchers(elementMatchers, setMatchers)); // Save selector and tokenization

            cached.selector = selector;
          }

          return cached;
        };
        /**
         * A low-level selection function that works with Sizzle's compiled
         *  selector functions
         * @param {String|Function} selector A selector or a pre-compiled
         *  selector function built with Sizzle.compile
         * @param {Element} context
         * @param {Array} [results]
         * @param {Array} [seed] A set of elements to match against
         */


        select = Sizzle.select = function (selector, context, results, seed) {
          var i,
              tokens,
              token,
              type,
              find,
              compiled = typeof selector === "function" && selector,
              match = !seed && tokenize(selector = compiled.selector || selector);
          results = results || []; // Try to minimize operations if there is only one selector in the list and no seed
          // (the latter of which guarantees us context)

          if (match.length === 1) {
            // Reduce context if the leading compound selector is an ID
            tokens = match[0] = match[0].slice(0);

            if (tokens.length > 2 && (token = tokens[0]).type === "ID" && context.nodeType === 9 && documentIsHTML && Expr.relative[tokens[1].type]) {
              context = (Expr.find["ID"](token.matches[0].replace(runescape, funescape), context) || [])[0];

              if (!context) {
                return results; // Precompiled matchers will still verify ancestry, so step up a level
              } else if (compiled) {
                context = context.parentNode;
              }

              selector = selector.slice(tokens.shift().value.length);
            } // Fetch a seed set for right-to-left matching


            i = matchExpr["needsContext"].test(selector) ? 0 : tokens.length;

            while (i--) {
              token = tokens[i]; // Abort if we hit a combinator

              if (Expr.relative[type = token.type]) {
                break;
              }

              if (find = Expr.find[type]) {
                // Search, expanding context for leading sibling combinators
                if (seed = find(token.matches[0].replace(runescape, funescape), rsibling.test(tokens[0].type) && testContext(context.parentNode) || context)) {
                  // If seed is empty or no tokens remain, we can return early
                  tokens.splice(i, 1);
                  selector = seed.length && toSelector(tokens);

                  if (!selector) {
                    push.apply(results, seed);
                    return results;
                  }

                  break;
                }
              }
            }
          } // Compile and execute a filtering function if one is not provided
          // Provide `match` to avoid retokenization if we modified the selector above


          (compiled || compile(selector, match))(seed, context, !documentIsHTML, results, !context || rsibling.test(selector) && testContext(context.parentNode) || context);
          return results;
        }; // One-time assignments
        // Sort stability


        support.sortStable = expando.split("").sort(sortOrder).join("") === expando; // Support: Chrome 14-35+
        // Always assume duplicates if they aren't passed to the comparison function

        support.detectDuplicates = !!hasDuplicate; // Initialize against the default document

        setDocument(); // Support: Webkit<537.32 - Safari 6.0.3/Chrome 25 (fixed in Chrome 27)
        // Detached nodes confoundingly follow *each other*

        support.sortDetached = assert(function (el) {
          // Should return 1, but returns 4 (following)
          return el.compareDocumentPosition(document.createElement("fieldset")) & 1;
        }); // Support: IE<8
        // Prevent attribute/property "interpolation"
        // https://msdn.microsoft.com/en-us/library/ms536429%28VS.85%29.aspx

        if (!assert(function (el) {
          el.innerHTML = "<a href='#'></a>";
          return el.firstChild.getAttribute("href") === "#";
        })) {
          addHandle("type|href|height|width", function (elem, name, isXML) {
            if (!isXML) {
              return elem.getAttribute(name, name.toLowerCase() === "type" ? 1 : 2);
            }
          });
        } // Support: IE<9
        // Use defaultValue in place of getAttribute("value")


        if (!support.attributes || !assert(function (el) {
          el.innerHTML = "<input/>";
          el.firstChild.setAttribute("value", "");
          return el.firstChild.getAttribute("value") === "";
        })) {
          addHandle("value", function (elem, name, isXML) {
            if (!isXML && elem.nodeName.toLowerCase() === "input") {
              return elem.defaultValue;
            }
          });
        } // Support: IE<9
        // Use getAttributeNode to fetch booleans when getAttribute lies


        if (!assert(function (el) {
          return el.getAttribute("disabled") == null;
        })) {
          addHandle(booleans, function (elem, name, isXML) {
            var val;

            if (!isXML) {
              return elem[name] === true ? name.toLowerCase() : (val = elem.getAttributeNode(name)) && val.specified ? val.value : null;
            }
          });
        } // EXPOSE
        // Do not expose Sizzle to the global scope in the case of AdGuard ExtendedCss build


        return Sizzle; // EXPOSE
      }(window); //>>>>>>>>>>>>>>>>>>>>>>>>>>>>>>>>>>>>>>>>>>>>>>>>>>>>>>>>>>>>>>>>>>>>>>>>

    }

    return Sizzle;
  }

  /**
   * Copyright 2016 Adguard Software Ltd
   *
   * Licensed under the Apache License, Version 2.0 (the "License");
   * you may not use this file except in compliance with the License.
   * You may obtain a copy of the License at
   *
   * http://www.apache.org/licenses/LICENSE-2.0
   *
   * Unless required by applicable law or agreed to in writing, software
   * distributed under the License is distributed on an "AS IS" BASIS,
   * WITHOUT WARRANTIES OR CONDITIONS OF ANY KIND, either express or implied.
   * See the License for the specific language governing permissions and
   * limitations under the License.
   */
  /**
   * Class that extends Sizzle and adds support for "matches-css" pseudo element.
   */

  var StylePropertyMatcher = function (window) {
    var isSafari = navigator.vendor && navigator.vendor.indexOf('Apple') > -1 && navigator.userAgent && !navigator.userAgent.match('CriOS');
    var isPhantom = !!window._phantom;
    var useFallback = isPhantom && !!window.getMatchedCSSRules;
    /**
     * Unquotes specified value
     * Webkit-based browsers singlequotes <string> content property values
     * Other browsers doublequotes content property values.
     */

    var removeContentQuotes = function removeContentQuotes(value) {
      if (typeof value === 'string') {
        return value.replace(/^(["'])([\s\S]*)\1$/, '$2');
      }

      return value;
    };
    /**
     * Unlike Safari, Chrome and FF doublequotes url() property value.
     * I suppose it would be better to leave it unquoted.
     */


    var removeUrlQuotes = function removeUrlQuotes(value) {
      if (typeof value !== 'string' || value.indexOf('url("') < 0) {
        return value;
      }

      var re = /url\(\"(.*?)\"\)/g;
      return value.replace(re, 'url($1)');
    };

    var getComputedStyle = window.getComputedStyle.bind(window);
    var getMatchedCSSRules = useFallback ? window.getMatchedCSSRules.bind(window) : null;
    /**
     * There is an issue in browsers based on old webkit:
     * getComputedStyle(el, ":before") is empty if element is not visible.
     *
     * To circumvent this issue we use getMatchedCSSRules instead.
     *
     * It appears that getMatchedCSSRules sorts the CSS rules
     * in increasing order of specifities of corresponding selectors.
     * We pick the css rule that is being applied to an element based on this assumption.
     *
     * @param element       DOM node
     * @param pseudoElement Optional pseudoElement name
     * @param propertyName  CSS property name
     */

    var getComputedStylePropertyValue = function getComputedStylePropertyValue(element, pseudoElement, propertyName) {
      var value = '';

      if (useFallback && pseudoElement) {
        var cssRules = getMatchedCSSRules(element, pseudoElement) || [];
        var i = cssRules.length;

        while (i-- > 0 && !value) {
          value = cssRules[i].style.getPropertyValue(propertyName);
        }
      } else {
        var style = getComputedStyle(element, pseudoElement);

        if (style) {
          value = style.getPropertyValue(propertyName); // https://bugs.webkit.org/show_bug.cgi?id=93445

          if (propertyName === 'opacity' && isSafari) {
            value = (Math.round(parseFloat(value) * 100) / 100).toString();
          }
        }
      }

      value = removeUrlQuotes(value);

      if (propertyName === 'content') {
        value = removeContentQuotes(value);
      }

      return value;
    };
    /**
     * Class that matches element style against the specified expression
     * @member {string} propertyName
     * @member {string} pseudoElement
     * @member {RegExp} regex
     */


    var Matcher = function Matcher(propertyFilter, pseudoElement) {
      this.pseudoElement = pseudoElement;

      try {
        var index = propertyFilter.indexOf(':');
        this.propertyName = propertyFilter.substring(0, index).trim();
        var pattern = propertyFilter.substring(index + 1).trim(); // Unescaping pattern
        // For non-regex patterns, (,),[,] should be unescaped, because we require escaping them in filter rules.
        // For regex patterns, ",\ should be escaped, because we manually escape those in extended-css-selector.js.

        if (/^\/.*\/$/.test(pattern)) {
          pattern = pattern.slice(1, -1);
          this.regex = utils.pseudoArgToRegex(pattern);
        } else {
          pattern = pattern.replace(/\\([\\()[\]"])/g, '$1');
          this.regex = utils.createURLRegex(pattern);
        }
      } catch (ex) {
        utils.logError("StylePropertyMatcher: invalid match string ".concat(propertyFilter));
      }
    };
    /**
     * Function to check if element CSS property matches filter pattern
     * @param {Element} element to check
     */


    Matcher.prototype.matches = function (element) {
      if (!this.regex || !this.propertyName) {
        return false;
      }

      var value = getComputedStylePropertyValue(element, this.pseudoElement, this.propertyName);
      return value && this.regex.test(value);
    };
    /**
     * Creates a new pseudo-class and registers it in Sizzle
     */


    var extendSizzle = function extendSizzle(sizzle) {
      // First of all we should prepare Sizzle engine
      sizzle.selectors.pseudos['matches-css'] = sizzle.selectors.createPseudo(function (propertyFilter) {
        var matcher = new Matcher(propertyFilter);
        return function (element) {
          return matcher.matches(element);
        };
      });
      sizzle.selectors.pseudos['matches-css-before'] = sizzle.selectors.createPseudo(function (propertyFilter) {
        var matcher = new Matcher(propertyFilter, ':before');
        return function (element) {
          return matcher.matches(element);
        };
      });
      sizzle.selectors.pseudos['matches-css-after'] = sizzle.selectors.createPseudo(function (propertyFilter) {
        var matcher = new Matcher(propertyFilter, ':after');
        return function (element) {
          return matcher.matches(element);
        };
      });
    }; // EXPOSE


    return {
      extendSizzle: extendSizzle
    };
  }(window);

  /**
   * Copyright 2016 Adguard Software Ltd
   *
   * Licensed under the Apache License, Version 2.0 (the "License");
   * you may not use this file except in compliance with the License.
   * You may obtain a copy of the License at
   *
   * http://www.apache.org/licenses/LICENSE-2.0
   *
   * Unless required by applicable law or agreed to in writing, software
   * distributed under the License is distributed on an "AS IS" BASIS,
   * WITHOUT WARRANTIES OR CONDITIONS OF ANY KIND, either express or implied.
   * See the License for the specific language governing permissions and
   * limitations under the License.
   */
  /**
   * Extended selector factory module, for creating extended selector classes.
   *
   * Extended selection capabilities description:
   * https://github.com/AdguardTeam/ExtendedCss/blob/master/README.md
   */

  var ExtendedSelectorFactory = function () {
    var PSEUDO_EXTENSIONS_MARKERS = [':has', ':contains', ':has-text', ':matches-css', ':-abp-has', ':-abp-has-text', ':if', ':if-not', ':xpath', ':nth-ancestor'];
    var initialized = false;
    var Sizzle;
    /**
     * Lazy initialization of the ExtendedSelectorFactory and objects that might be necessary for creating and applying styles.
     * This method extends Sizzle engine that we use under the hood with our custom pseudo-classes.
     */

<<<<<<< HEAD
    const ExtendedSelectorFactory = function () {
      // while addind new markers, AdGuard extension code also should be corrected:
      // 'CssFilterRule.SUPPORTED_PSEUDO_CLASSES' and 'CssFilterRule.EXTENDED_CSS_MARKERS'
      // at Extension/lib/filter/rules/css-filter-rule.js
      const PSEUDO_EXTENSIONS_MARKERS = [':has', ':contains', ':has-text', ':matches-css', ':-abp-has', ':-abp-has-text', ':if', ':if-not', ':xpath', ':nth-ancestor', ':upward'];
      let initialized = false;
      let Sizzle;
      /**
       * Lazy initialization of the ExtendedSelectorFactory and objects that might be necessary for creating and applying styles.
       * This method extends Sizzle engine that we use under the hood with our custom pseudo-classes.
       */

      function initialize() {
        if (initialized) {
          return;
        }
=======
    function initialize() {
      if (initialized) {
        return;
      }
>>>>>>> 3aafb11c

      initialized = true; // Our version of Sizzle is initialized lazily as well

      Sizzle = initializeSizzle(); // Add :matches-css-*() support

      StylePropertyMatcher.extendSizzle(Sizzle); // Add :contains, :has-text, :-abp-contains support

      var containsPseudo = Sizzle.selectors.createPseudo(function (text) {
        if (/^\s*\/.*\/[gmisuy]*\s*$/.test(text)) {
          text = text.trim();
          var flagsIndex = text.lastIndexOf('/');
          var flags = text.substring(flagsIndex + 1);
          text = text.substr(0, flagsIndex + 1).slice(1, -1).replace(/\\([\\"])/g, '$1');
          var regex;

          try {
            regex = new RegExp(text, flags);
          } catch (e) {
            throw new Error("Invalid argument of :contains pseudo class: ".concat(text));
          }

          return function (elem) {
            return regex.test(elem.textContent);
          };
        }

        text = text.replace(/\\([\\()[\]"])/g, '$1');
        return function (elem) {
          return elem.textContent.indexOf(text) > -1;
        };
      });
      Sizzle.selectors.pseudos['contains'] = containsPseudo;
      Sizzle.selectors.pseudos['has-text'] = containsPseudo;
      Sizzle.selectors.pseudos['-abp-contains'] = containsPseudo; // Add :if, :-abp-has support

      Sizzle.selectors.pseudos['if'] = Sizzle.selectors.pseudos['has'];
      Sizzle.selectors.pseudos['-abp-has'] = Sizzle.selectors.pseudos['has']; // Add :if-not support

      Sizzle.selectors.pseudos['if-not'] = Sizzle.selectors.createPseudo(function (selector) {
        if (typeof selector === 'string') {
          Sizzle.compile(selector);
        }

<<<<<<< HEAD
        Sizzle.selectors.pseudos['xpath'] = Sizzle.selectors.createPseudo(selector => {
          try {
            document.createExpression(selector, null);
          } catch (e) {
            throw new Error(`Invalid argument of :xpath pseudo class: ${selector}`);
          }
=======
        return function (elem) {
          return Sizzle(selector, elem).length === 0;
        };
      }); // Define :xpath support in Sizzle, to make tokenize work properly
>>>>>>> 3aafb11c

      Sizzle.selectors.pseudos['xpath'] = Sizzle.selectors.createPseudo(function (selector) {
        try {
          document.createExpression(selector, null);
        } catch (e) {
          throw new Error("Invalid argument of :nth-ancestor pseudo class: ".concat(selector));
        }

        return function () {
          return true;
        };
      });
      Sizzle.selectors.pseudos['nth-ancestor'] = Sizzle.selectors.createPseudo(function (selector) {
        var deep = Number(selector);

<<<<<<< HEAD
          return () => true;
        });
        Sizzle.selectors.pseudos['upward'] = Sizzle.selectors.createPseudo(input => {
          if (input === '') {
            throw new Error(`Invalid argument of :upward pseudo class: ${input}`);
          } else if (Number.isInteger(input) && (input <= 0 || input >= 256)) {
            throw new Error(`Invalid argument of :upward pseudo class: ${input}`);
          }

          return () => true;
        });
      }
      /**
       * Checks if specified token can be used by document.querySelectorAll.
       */
=======
        if (Number.isNaN(deep) || deep <= 0 || deep >= 256) {
          throw new Error("Invalid argument of :nth-ancestor pseudo class: ".concat(selector));
        }
>>>>>>> 3aafb11c

        return function () {
          return true;
        };
      });
    }
    /**
     * Checks if specified token can be used by document.querySelectorAll.
     */


    function isSimpleToken(token) {
      var type = token.type;

      if (type === 'ID' || type === 'CLASS' || type === 'ATTR' || type === 'TAG' || type === 'CHILD') {
        // known simple tokens
        return true;
      }

      if (type === 'PSEUDO') {
        // check if value contains any of extended pseudo classes
        var i = PSEUDO_EXTENSIONS_MARKERS.length;

        while (i--) {
          if (token.value.indexOf(PSEUDO_EXTENSIONS_MARKERS[i]) >= 0) {
            return false;
          }
        }

        return true;
      } // all others aren't simple


      return false;
    }
    /**
     * Checks if specified token is a combinator
     */


    function isRelationToken(token) {
      var type = token.type;
      return type === ' ' || type === '>' || type === '+' || type === '~';
    }
    /**
     * ExtendedSelectorParser is a helper class for creating various selector instances which
     * all shares a method `querySelectorAll()` and `matches()` implementing different search strategies
     * depending on a type of selector.
     *
     * Currently, there are 3 types:
     *  A trait-less extended selector
     *    - we directly feed selector strings to Sizzle.
     *  A splitted extended selector
     *    - such as #container #feedItem:has(.ads), where it is splitted to `#container` and `#feedItem:has(.ads)`.
     */


    function ExtendedSelectorParser(selectorText, tokens, debug) {
      initialize();

      if (typeof tokens === 'undefined') {
        this.selectorText = cssUtils.normalize(selectorText); // Passing `returnUnsorted` in order to receive tokens in the order that's valid for the browser
        // In Sizzle internally, the tokens are re-sorted: https://github.com/AdguardTeam/ExtendedCss/issues/55

        this.tokens = Sizzle.tokenize(this.selectorText, false, {
          returnUnsorted: true
        });
      } else {
        this.selectorText = selectorText;
        this.tokens = tokens;
      }

      if (debug === true) {
        this.debug = true;
      }
    }

<<<<<<< HEAD
      const XPATH_TYPE = '1';
      const SELECTOR_TYPE = '2';
      ExtendedSelectorParser.prototype = {
        /**
         * The main method, creates a selector instance depending on the type of a selector.
         * @public
         */
        createSelector() {
          const {
            debug
          } = this;
          let {
            tokens
          } = this;
          const {
            selectorText
          } = this;

          if (tokens.length !== 1) {
            // Comma-separate selector - can't optimize further
            return new TraitLessSelector(selectorText, debug);
          }
=======
    ExtendedSelectorParser.prototype = {
      /**
       * The main method, creates a selector instance depending on the type of a selector.
       * @public
       */
      createSelector: function createSelector() {
        var debug = this.debug;
        var tokens = this.tokens;
        var selectorText = this.selectorText;

        if (tokens.length !== 1) {
          // Comma-separate selector - can't optimize further
          return new TraitLessSelector(selectorText, debug);
        }
>>>>>>> 3aafb11c

        var xpathPart = this.getXpathPart();

<<<<<<< HEAD
          if (typeof xpathPart !== 'undefined') {
            return new XpathSelector(selectorText, xpathPart, debug);
          }

          const upwardPart = this.getUpwardPart();

          if (typeof upwardPart !== 'undefined') {
            let output;

            if (upwardPart.type === XPATH_TYPE) {
              output = new XpathSelector(selectorText, upwardPart.value, debug);
            } else {
              output = new UpwardSelector(selectorText, upwardPart.value, debug);
            }

            return output;
          }

          tokens = tokens[0];
          const l = tokens.length;
          const lastRelTokenInd = this.getSplitPoint();
=======
        if (typeof xpathPart !== 'undefined') {
          return new XpathSelector(selectorText, xpathPart, debug);
        }
>>>>>>> 3aafb11c

        tokens = tokens[0];
        var l = tokens.length;
        var lastRelTokenInd = this.getSplitPoint();

        if (typeof lastRelTokenInd === 'undefined') {
          try {
            document.querySelector(selectorText);
          } catch (e) {
            return new TraitLessSelector(selectorText, debug);
          }

          return new NotAnExtendedSelector(selectorText, debug);
        }

        var simple = '';
        var relation = null;
        var complex = '';
        var i = 0;

        for (; i < lastRelTokenInd; i++) {
          // build simple part
          simple += tokens[i].value;
        }

        if (i > 0) {
          // build relation part
          relation = tokens[i++].type;
        } // i is pointing to the start of a complex part.


        for (; i < l; i++) {
          complex += tokens[i].value;
        }

        return lastRelTokenInd === -1 ? new TraitLessSelector(selectorText, debug) : new SplittedSelector(selectorText, simple, relation, complex, debug);
      },

      /**
       * @private
       * @return {number|undefined} An index of a token that is split point.
       * returns undefined if the selector does not contain any complex tokens
       * or it is not eligible for splitting.
       * Otherwise returns an integer indicating the index of the last relation token.
       */
      getSplitPoint: function getSplitPoint() {
        var tokens = this.tokens[0]; // We split selector only when the last compound selector
        // is the only extended selector.

        var latestRelationTokenIndex = -1;
        var haveMetComplexToken = false;

        for (var i = 0, l = tokens.length; i < l; i++) {
          var token = tokens[i];

          if (isRelationToken(token)) {
            if (haveMetComplexToken) {
              return;
            }

            latestRelationTokenIndex = i;
          } else if (!isSimpleToken(token)) {
            haveMetComplexToken = true;
          }
        }

        if (!haveMetComplexToken) {
          return;
        }

        return latestRelationTokenIndex;
      },

      /**
       * @private
       * @return {string|undefined} xpath selector part if exists
       * returns undefined if the selector does not contain xpath tokens
       */
      getXpathPart: function getXpathPart() {
        var tokens = this.tokens[0];

        for (var i = 0, tokensLength = tokens.length; i < tokensLength; i++) {
          var token = tokens[i];

<<<<<<< HEAD
              if (matches && matches.length > 1) {
                if (matches[0] === 'xpath') {
                  if (i + 1 !== tokensLength) {
                    throw new Error('Invalid pseudo: \':xpath\' should be at the end of the selector');
                  }
=======
          if (token.type === 'PSEUDO') {
            var matches = token.matches;
>>>>>>> 3aafb11c

            if (matches && matches.length > 1) {
              if (matches[0] === 'xpath') {
                if (i + 1 !== tokensLength) {
                  throw new Error('Invalid pseudo: selector should finish with :xpath');
                }

<<<<<<< HEAD
                if (matches[0] === 'nth-ancestor') {
                  if (i + 1 !== tokensLength) {
                    throw new Error('Invalid pseudo: \':nth-ancestor\' should be at the end of the selector');
                  }
=======
                return matches[1];
              }
>>>>>>> 3aafb11c

              if (matches[0] === 'nth-ancestor') {
                if (i + 1 !== tokensLength) {
                  throw new Error('Invalid pseudo: selector should finish with :nth-ancestor');
                }

<<<<<<< HEAD
                  if (deep > 0 && deep < 256) {
                    return this.convertNthAncestorToken(deep);
                  }
                }
              }
            }
          }
        },

        /**
         * converts nth-ancestor/upward deep value to xpath equivalent
         * @param {number} deep
         * @return {string}
         */
        convertNthAncestorToken(deep) {
          let result = '..';

          while (deep > 1) {
            result += '/..';
            deep--;
          }

          return result;
        },

        /**
         * @private
         * @return {Object|undefined} type and value of upward selector part:
         * - if upward gets a number — converts it to xpath,
         * - if upward gets a selector - returns the selector for further operation.
         * returns undefined if the input does not contain upward tokens
         */
        getUpwardPart() {
          const tokens = this.tokens[0];

          for (let i = 0, tokensLength = tokens.length; i < tokensLength; i++) {
            const token = tokens[i];

            if (token.type === 'PSEUDO') {
              const {
                matches
              } = token;

              if (matches && matches.length > 1) {
                if (matches[0] === 'upward') {
                  if (i + 1 !== tokensLength) {
                    throw new Error('Invalid pseudo: \':upward\' should be at the end of the selector');
                  }

                  let type;
                  let value;
                  const input = parseInt(matches[1], 10);

                  if (input) {
                    type = XPATH_TYPE;
                    value = this.convertNthAncestorToken(matches[1]);
                  } else {
                    type = SELECTOR_TYPE;
                    value = matches[1];
                  }

                  return {
                    type,
                    value
                  };
                }
              }
            }
          }
=======
                var deep = matches[1];

                if (deep > 0 && deep < 256) {
                  return this.convertNthAncestorToken(matches[1]);
                }
              }
            }
          }
>>>>>>> 3aafb11c
        }
      },

      /**
       * converts nth-ancestor deep value to xpath equivalent
       * @param deep
       * @return {string}
       */
      convertNthAncestorToken: function convertNthAncestorToken(deep) {
        var result = '..';

        while (deep > 1) {
          result += '/..';
          deep--;
        }

        return result;
      }
    };
    var globalDebuggingFlag = false;

    function isDebugging() {
      return globalDebuggingFlag || this.debug;
    }
    /**
     * This class represents a selector which is not an extended selector.
     * @param {string} selectorText
     * @param {boolean=} debug
     * @final
     */


    function NotAnExtendedSelector(selectorText, debug) {
      this.selectorText = selectorText;
      this.debug = debug;
    }

    NotAnExtendedSelector.prototype = {
      querySelectorAll: function querySelectorAll() {
        return document.querySelectorAll(this.selectorText);
      },
      matches: function matches(element) {
        return element[utils.matchesPropertyName](this.selectorText);
      },
      isDebugging: isDebugging
    };
    /**
     * A trait-less extended selector class.
     * @param {string} selectorText
     * @param {boolean=} debug
     * @constructor
     */

    function TraitLessSelector(selectorText, debug) {
      this.selectorText = selectorText;
      this.debug = debug;
      Sizzle.compile(selectorText);
    }

    TraitLessSelector.prototype = {
      querySelectorAll: function querySelectorAll() {
        return Sizzle(this.selectorText);
      },

      /** @final */
      matches: function matches(element) {
        return Sizzle.matchesSelector(element, this.selectorText);
      },

      /** @final */
      isDebugging: isDebugging
    };
    /**
     * Xpath selector class
     * Limited to support xpath to be only the last one token in selector
     *
     * @param {string} selectorText
     * @param {string} xpath value
     * @param {boolean=}debug
     * @constructor
     */

    function XpathSelector(selectorText, xpath, debug) {
      // Xpath is limited to be the last one token
      this.selectorText = selectorText;
      this.xpath = xpath;
      this.debug = debug;
      Sizzle.compile(this.selectorText);
    }

    XpathSelector.prototype = {
      querySelectorAll: function querySelectorAll() {
        var resultNodes = [];
        var simpleNodes;

        if (this.selectorText) {
          simpleNodes = Sizzle(this.selectorText);

<<<<<<< HEAD
          simpleNodes.forEach(node => {
            this.xpathSearch(node, this.xpath, resultNodes);
          });
          return Sizzle.uniqueSort(resultNodes);
        },
=======
          if (!simpleNodes || !simpleNodes.length) {
            return resultNodes;
          }
        } else {
          simpleNodes = [document];
        }

        var _iteratorNormalCompletion = true;
        var _didIteratorError = false;
        var _iteratorError = undefined;
>>>>>>> 3aafb11c

        try {
          for (var _iterator = simpleNodes[Symbol.iterator](), _step; !(_iteratorNormalCompletion = (_step = _iterator.next()).done); _iteratorNormalCompletion = true) {
            var node = _step.value;
            this.xpathSearch(node, this.xpath, resultNodes);
          }
        } catch (err) {
          _didIteratorError = true;
          _iteratorError = err;
        } finally {
          try {
            if (!_iteratorNormalCompletion && _iterator.return != null) {
              _iterator.return();
            }
          } finally {
            if (_didIteratorError) {
              throw _iteratorError;
            }
          }
        }

        return Sizzle.uniqueSort(resultNodes);
      },

      /** @final */
      matches: function matches(element) {
        var results = this.querySelectorAll();
        return results.indexOf(element) > -1;
      },

      /** @final */
      isDebugging: isDebugging,

      /**
<<<<<<< HEAD
       * Upward selector class
       * Limited to support upward to be only the last one token in selector
       *
       * @param {string} selectorText
       * @param {string} upwardSelector value
       * @param {boolean=}debug
       * @constructor
       */

      function UpwardSelector(selectorText, upwardSelector, debug) {
        // Xpath is limited to be the last one token
        this.selectorText = selectorText;
        this.upwardSelector = upwardSelector;
        this.debug = debug;
        Sizzle.compile(this.selectorText);
      }

      UpwardSelector.prototype = {
        querySelectorAll() {
          const resultNodes = [];
          let simpleNodes;

          if (this.selectorText) {
            simpleNodes = Sizzle(this.selectorText);

            if (!simpleNodes || !simpleNodes.length) {
              return resultNodes;
            }
          } else {
            simpleNodes = [document];
          }

          simpleNodes.forEach(node => {
            this.upwardSearch(node, this.upwardSelector, resultNodes);
          });
          return Sizzle.uniqueSort(resultNodes);
        },

        /** @final */
        matches(element) {
          const results = this.querySelectorAll();
          return results.indexOf(element) > -1;
        },

        /** @final */
        isDebugging,

        /**
         * Applies upwardSelector to provided context node
         *
         * @param {Object} node context element
         * @param {string} upwardSelector
         * @param {Array} result
         */
        upwardSearch(node, upwardSelector, result) {
          if (upwardSelector !== '') {
            const parent = node.parentElement;

            if (parent === null) {
              return;
            }

            node = parent.closest(upwardSelector);

            if (node === null) {
              return;
            }
          }

          result.push(node);
        }

      };
      /**
       * A splitted extended selector class.
=======
       * Applies xpath to provided context node
>>>>>>> 3aafb11c
       *
       * @param {Object} node context element
       * @param {string} xpath
       * @param {Array} result
       */
      xpathSearch: function xpathSearch(node, xpath, result) {
        var xpathResult = document.evaluate(xpath, node, null, XPathResult.UNORDERED_NODE_ITERATOR_TYPE, null);
        var iNode; // eslint-disable-next-line no-cond-assign

        while (iNode = xpathResult.iterateNext()) {
          result.push(iNode);
        }
      }
    };
    /**
     * A splitted extended selector class.
     *
     * #container #feedItem:has(.ads)
     * +--------+                     simple
     *           +                    relation
     *            +-----------------+ complex
     * We split selector only when the last selector is complex
     * @param {string} selectorText
     * @param {string} simple
     * @param {string} relation
     * @param {string} complex
     * @param {boolean=} debug
     * @constructor
     * @extends TraitLessSelector
     */

    function SplittedSelector(selectorText, simple, relation, complex, debug) {
      TraitLessSelector.call(this, selectorText, debug);
      this.simple = simple;
      this.relation = relation;
      this.complex = complex;
      Sizzle.compile(complex);
    }

    SplittedSelector.prototype = Object.create(TraitLessSelector.prototype);
    SplittedSelector.prototype.constructor = SplittedSelector;
    /** @override */

    SplittedSelector.prototype.querySelectorAll = function () {
      var resultNodes = [];
      var simpleNodes;
      var simple = this.simple;
      var relation;

      if (simple) {
        // First we use simple selector to narrow our search
        simpleNodes = document.querySelectorAll(simple);

<<<<<<< HEAD
          ({
            relation
          } = this);
        } else {
          simpleNodes = [document];
          relation = ' ';
        }

        switch (relation) {
          case ' ':
            simpleNodes.forEach(node => {
              this.relativeSearch(node, resultNodes);
            });
            break;

          case '>':
            {
              simpleNodes.forEach(node => {
                Object.values(node.children).forEach(childNode => {
                  if (this.matches(childNode)) {
                    resultNodes.push(childNode);
                  }
                });
              });
              break;
            }

          case '+':
            {
              simpleNodes.forEach(node => {
                const {
                  parentNode
                } = node;
                Object.values(parentNode.children).forEach(childNode => {
                  if (this.matches(childNode) && childNode.previousElementSibling === node) {
                    resultNodes.push(childNode);
                  }
                });
              });
              break;
            }

          case '~':
            {
              simpleNodes.forEach(node => {
                const {
                  parentNode
                } = node;
                Object.values(parentNode.children).forEach(childNode => {
                  if (this.matches(childNode) && node.compareDocumentPosition(childNode) === 4) {
                    resultNodes.push(childNode);
                  }
                });
              });
              break;
=======
        if (!simpleNodes || !simpleNodes.length) {
          return resultNodes;
        }

        relation = this.relation;
      } else {
        simpleNodes = [document];
        relation = ' ';
      }

      switch (relation) {
        case ' ':
          var _iteratorNormalCompletion2 = true;
          var _didIteratorError2 = false;
          var _iteratorError2 = undefined;

          try {
            for (var _iterator2 = simpleNodes[Symbol.iterator](), _step2; !(_iteratorNormalCompletion2 = (_step2 = _iterator2.next()).done); _iteratorNormalCompletion2 = true) {
              var node = _step2.value;
              this.relativeSearch(node, resultNodes);
            }
          } catch (err) {
            _didIteratorError2 = true;
            _iteratorError2 = err;
          } finally {
            try {
              if (!_iteratorNormalCompletion2 && _iterator2.return != null) {
                _iterator2.return();
              }
            } finally {
              if (_didIteratorError2) {
                throw _iteratorError2;
              }
            }
          }

          break;

        case '>':
          {
            var _iteratorNormalCompletion3 = true;
            var _didIteratorError3 = false;
            var _iteratorError3 = undefined;

            try {
              for (var _iterator3 = simpleNodes[Symbol.iterator](), _step3; !(_iteratorNormalCompletion3 = (_step3 = _iterator3.next()).done); _iteratorNormalCompletion3 = true) {
                var _node = _step3.value;
                var _iteratorNormalCompletion4 = true;
                var _didIteratorError4 = false;
                var _iteratorError4 = undefined;

                try {
                  for (var _iterator4 = _node.children[Symbol.iterator](), _step4; !(_iteratorNormalCompletion4 = (_step4 = _iterator4.next()).done); _iteratorNormalCompletion4 = true) {
                    var childNode = _step4.value;

                    if (this.matches(childNode)) {
                      resultNodes.push(childNode);
                    }
                  }
                } catch (err) {
                  _didIteratorError4 = true;
                  _iteratorError4 = err;
                } finally {
                  try {
                    if (!_iteratorNormalCompletion4 && _iterator4.return != null) {
                      _iterator4.return();
                    }
                  } finally {
                    if (_didIteratorError4) {
                      throw _iteratorError4;
                    }
                  }
                }
              }
            } catch (err) {
              _didIteratorError3 = true;
              _iteratorError3 = err;
            } finally {
              try {
                if (!_iteratorNormalCompletion3 && _iterator3.return != null) {
                  _iterator3.return();
                }
              } finally {
                if (_didIteratorError3) {
                  throw _iteratorError3;
                }
              }
            }

            break;
          }

        case '+':
          {
            var _iteratorNormalCompletion5 = true;
            var _didIteratorError5 = false;
            var _iteratorError5 = undefined;

            try {
              for (var _iterator5 = simpleNodes[Symbol.iterator](), _step5; !(_iteratorNormalCompletion5 = (_step5 = _iterator5.next()).done); _iteratorNormalCompletion5 = true) {
                var _node2 = _step5.value;
                var parentNode = _node2.parentNode;

                if (!parentNode) {
                  continue;
                }

                var _iteratorNormalCompletion6 = true;
                var _didIteratorError6 = false;
                var _iteratorError6 = undefined;

                try {
                  for (var _iterator6 = parentNode.children[Symbol.iterator](), _step6; !(_iteratorNormalCompletion6 = (_step6 = _iterator6.next()).done); _iteratorNormalCompletion6 = true) {
                    var _childNode = _step6.value;

                    if (this.matches(_childNode) && _childNode.previousElementSibling === _node2) {
                      resultNodes.push(_childNode);
                    }
                  }
                } catch (err) {
                  _didIteratorError6 = true;
                  _iteratorError6 = err;
                } finally {
                  try {
                    if (!_iteratorNormalCompletion6 && _iterator6.return != null) {
                      _iterator6.return();
                    }
                  } finally {
                    if (_didIteratorError6) {
                      throw _iteratorError6;
                    }
                  }
                }
              }
            } catch (err) {
              _didIteratorError5 = true;
              _iteratorError5 = err;
            } finally {
              try {
                if (!_iteratorNormalCompletion5 && _iterator5.return != null) {
                  _iterator5.return();
                }
              } finally {
                if (_didIteratorError5) {
                  throw _iteratorError5;
                }
              }
            }

            break;
          }

        case '~':
          {
            var _iteratorNormalCompletion7 = true;
            var _didIteratorError7 = false;
            var _iteratorError7 = undefined;

            try {
              for (var _iterator7 = simpleNodes[Symbol.iterator](), _step7; !(_iteratorNormalCompletion7 = (_step7 = _iterator7.next()).done); _iteratorNormalCompletion7 = true) {
                var _node3 = _step7.value;
                var _parentNode = _node3.parentNode;

                if (!_parentNode) {
                  continue;
                }

                var _iteratorNormalCompletion8 = true;
                var _didIteratorError8 = false;
                var _iteratorError8 = undefined;

                try {
                  for (var _iterator8 = _parentNode.children[Symbol.iterator](), _step8; !(_iteratorNormalCompletion8 = (_step8 = _iterator8.next()).done); _iteratorNormalCompletion8 = true) {
                    var _childNode2 = _step8.value;

                    if (this.matches(_childNode2) && _node3.compareDocumentPosition(_childNode2) === 4) {
                      resultNodes.push(_childNode2);
                    }
                  }
                } catch (err) {
                  _didIteratorError8 = true;
                  _iteratorError8 = err;
                } finally {
                  try {
                    if (!_iteratorNormalCompletion8 && _iterator8.return != null) {
                      _iterator8.return();
                    }
                  } finally {
                    if (_didIteratorError8) {
                      throw _iteratorError8;
                    }
                  }
                }
              }
            } catch (err) {
              _didIteratorError7 = true;
              _iteratorError7 = err;
            } finally {
              try {
                if (!_iteratorNormalCompletion7 && _iterator7.return != null) {
                  _iterator7.return();
                }
              } finally {
                if (_didIteratorError7) {
                  throw _iteratorError7;
                }
              }
>>>>>>> 3aafb11c
            }

            break;
          }
      }

      return Sizzle.uniqueSort(resultNodes);
    };
    /**
     * Performs a search of "complex" part relative to results for the "simple" part.
     * @param {Node} node a node matching the "simple" part.
     * @param {Node[]} result an array to append search result.
     */


    SplittedSelector.prototype.relativeSearch = function (node, results) {
      Sizzle(this.complex, node, results);
    };

    return {
      /**
       * Wraps the inner class so that the instance is not exposed.
       */
      createSelector: function createSelector(selector, tokens, debug) {
        return new ExtendedSelectorParser(selector, tokens, debug).createSelector();
      },

      /**
       * Mark every selector as a selector being debugged, so that timing information
       * for the selector is printed to the console.
       */
      enableGlobalDebugging: function enableGlobalDebugging() {
        globalDebuggingFlag = true;
      }
    };
  }();

  /**
   * Copyright 2016 Adguard Software Ltd
   *
   * Licensed under the Apache License, Version 2.0 (the "License");
   * you may not use this file except in compliance with the License.
   * You may obtain a copy of the License at
   *
   * http://www.apache.org/licenses/LICENSE-2.0
   *
   * Unless required by applicable law or agreed to in writing, software
   * distributed under the License is distributed on an "AS IS" BASIS,
   * WITHOUT WARRANTIES OR CONDITIONS OF ANY KIND, either express or implied.
   * See the License for the specific language governing permissions and
   * limitations under the License.
   */
  /**
   * A helper class that parses stylesheets containing extended selectors
   * into ExtendedSelector instances and key-value maps of style declarations.
   * Please note, that it does not support any complex things like media queries and such.
   */

  var ExtendedCssParser = function () {
    var reDeclEnd = /[;}]/g;
    var reDeclDivider = /[;:}]/g;
    var reNonWhitespace = /\S/g;
    var Sizzle;
    /**
     * @param {string} cssText
     * @constructor
     */

    function Parser(cssText) {
      this.cssText = cssText;
    }

    Parser.prototype = {
      error: function error(position) {
        throw new Error("CssParser: parse error at position ".concat(this.posOffset + position));
      },

      /**
       * Validates that the tokens correspond to a valid selector.
       * Sizzle is different from browsers and some selectors that it tolerates aren't actually valid.
       * For instance, "div >" won't work in a browser, but it will in Sizzle (it'd be the same as "div > *").
       *
       * @param {*} selectors An array of SelectorData (selector, groups)
       * @returns {boolean} false if any of the groups are invalid
       */
      validateSelectors: function validateSelectors(selectors) {
        var iSelectors = selectors.length;

        while (iSelectors--) {
          var groups = selectors[iSelectors].groups;
          var iGroups = groups.length;

          while (iGroups--) {
            var tokens = groups[iGroups];
            var lastToken = tokens[tokens.length - 1];

            if (Sizzle.selectors.relative[lastToken.type]) {
              return false;
            }
          }
        }

        return true;
      },

      /**
       * Parses a stylesheet and returns a list of pairs of an ExtendedSelector and a styles map.
       * This method will throw an error in case of an obviously invalid input.
       * If any of the selectors used in the stylesheet cannot be compiled into an ExtendedSelector,
       * it will be ignored.
       *
       * @typedef {Object} ExtendedStyle
       * @property {Object} selector An instance of the {@link ExtendedSelector} class
       * @property {Object} styleMap A map of styles parsed
       *
       * @returns {Array.<ExtendedStyle>} An array of the styles parsed
       */
      parseCss: function parseCss() {
        this.posOffset = 0;

        if (!this.cssText) {
          this.error(0);
        }

        var results = [];

        while (this.cssText) {
          // Apply tolerant tokenization.
          var parseResult = Sizzle.tokenize(this.cssText, false, {
            tolerant: true,
            returnUnsorted: true
          });
          var selectorData = parseResult.selectors;
          this.nextIndex = parseResult.nextIndex;

          if (this.cssText.charCodeAt(this.nextIndex) !== 123 ||
          /* charCode of '{' */
          !this.validateSelectors(selectorData)) {
            this.error(this.nextIndex);
          }

          this.nextIndex++; // Move the pointer to the start of style declaration.

          var styleMap = this.parseNextStyle();
          var debug = false; // If there is a style property 'debug', mark the selector
          // as a debuggable selector, and delete the style declaration.

          var debugPropertyValue = styleMap['debug'];

          if (typeof debugPropertyValue !== 'undefined') {
            if (debugPropertyValue === 'global') {
              ExtendedSelectorFactory.enableGlobalDebugging();
            }

            debug = true;
            delete styleMap['debug'];
          } // Creating an ExtendedSelector instance for every selector we got from Sizzle.tokenize.
          // This is quite important as Sizzle does a poor job at executing selectors like "selector1, selector2".


          for (var i = 0, l = selectorData.length; i < l; i++) {
            var data = selectorData[i];

            try {
              var extendedSelector = ExtendedSelectorFactory.createSelector(data.selectorText, data.groups, debug);
              results.push({
                selector: extendedSelector,
                style: styleMap
              });
            } catch (ex) {
              utils.logError("ExtendedCssParser: ignoring invalid selector ".concat(data.selectorText));
            }
          }
        }

        return results;
      },
      parseNextStyle: function parseNextStyle() {
        var styleMap = Object.create(null);
        var bracketPos = this.parseUntilClosingBracket(styleMap); // Cut out matched portion from cssText.

        reNonWhitespace.lastIndex = bracketPos + 1;
        var match = reNonWhitespace.exec(this.cssText);

        if (match === null) {
          this.cssText = '';
          return styleMap;
        }

        var matchPos = match.index;
        this.cssText = this.cssText.slice(matchPos);
        this.posOffset += matchPos;
        return styleMap;
      },

      /**
       * @return {number} an index of the next '}' in `this.cssText`.
       */
      parseUntilClosingBracket: function parseUntilClosingBracket(styleMap) {
        // Expects ":", ";", and "}".
        reDeclDivider.lastIndex = this.nextIndex;
        var match = reDeclDivider.exec(this.cssText);

        if (match === null) {
          this.error(this.nextIndex);
        }

        var matchPos = match.index;
        var matched = match[0];

        if (matched === '}') {
          return matchPos;
        }

        if (matched === ':') {
          var colonIndex = matchPos; // Expects ";" and "}".

          reDeclEnd.lastIndex = colonIndex;
          match = reDeclEnd.exec(this.cssText);

          if (match === null) {
            this.error(colonIndex);
          }

          matchPos = match.index;
          matched = match[0]; // Populates the `styleMap` key-value map.

          var property = this.cssText.slice(this.nextIndex, colonIndex).trim();
          var value = this.cssText.slice(colonIndex + 1, matchPos).trim();
          styleMap[property] = value; // If found "}", re-run the outer loop.

          if (matched === '}') {
            return matchPos;
          }
        } // matchPos is the position of the next ';'.
        // Increase 'nextIndex' and re-run the loop.


        this.nextIndex = matchPos + 1;
        return this.parseUntilClosingBracket(styleMap); // Should be a subject of tail-call optimization.
      }
    };
    return {
      parseCss: function parseCss(cssText) {
        Sizzle = initializeSizzle();
        return new Parser(cssUtils.normalize(cssText)).parseCss();
      }
    };
  }();

  /**
   * This callback is used to get affected node elements and handle style properties
   * before they are applied to them if it is necessary
   * @callback beforeStyleApplied
   * @param {object} affectedElement - Object containing DOM node and rule to be applied
   * @return {object} affectedElement - Same or modified object containing DOM node and rule to be applied
   */

  /**
   * Extended css class
   *
   * @param {Object} configuration
   * @param {string} configuration.styleSheet - the CSS stylesheet text
   * @param {beforeStyleApplied} [configuration.beforeStyleApplied] - the callback that handles affected elements
   * @constructor
   */

  function ExtendedCss(configuration) {
    if (!configuration) {
      throw new Error('Configuration is not provided.');
    }

    var styleSheet = configuration.styleSheet;
    var beforeStyleApplied = configuration.beforeStyleApplied;

    if (beforeStyleApplied && typeof beforeStyleApplied !== 'function') {
      // eslint-disable-next-line max-len
      throw new Error("Wrong configuration. Type of 'beforeStyleApplied' field should be a function, received: ".concat(_typeof(beforeStyleApplied)));
    } // We use EventTracker to track the event that is likely to cause the mutation.
    // The problem is that we cannot use `window.event` directly from the mutation observer call
    // as we're not in the event handler context anymore.


    var EventTracker = function () {
      var ignoredEventTypes = ['mouseover', 'mouseleave', 'mouseenter', 'mouseout'];
      var LAST_EVENT_TIMEOUT_MS = 10;
      var TRACKED_EVENTS = [// keyboard events
      'keydown', 'keypress', 'keyup', // mouse events
      'auxclick', 'click', 'contextmenu', 'dblclick', 'mousedown', 'mouseenter', 'mouseleave', 'mousemove', 'mouseover', 'mouseout', 'mouseup', 'pointerlockchange', 'pointerlockerror', 'select', 'wheel'];
      var lastEventType;
      var lastEventTime;

      var trackEvent = function trackEvent(e) {
        lastEventType = e.type;
        lastEventTime = Date.now();
      };

      for (var _i = 0, _TRACKED_EVENTS = TRACKED_EVENTS; _i < _TRACKED_EVENTS.length; _i++) {
        var evName = _TRACKED_EVENTS[_i];
        document.documentElement.addEventListener(evName, trackEvent, true);
      }

      var getLastEventType = function getLastEventType() {
        return lastEventType;
      };

      var getTimeSinceLastEvent = function getTimeSinceLastEvent() {
        return Date.now() - lastEventTime;
      };

      return {
        isIgnoredEventType: function isIgnoredEventType() {
          return ignoredEventTypes.indexOf(getLastEventType()) > -1 && getTimeSinceLastEvent() < LAST_EVENT_TIMEOUT_MS;
        }
      };
    }();

<<<<<<< HEAD
    /**
     * Copyright 2016 Adguard Software Ltd
     *
     * Licensed under the Apache License, Version 2.0 (the "License");
     * you may not use this file except in compliance with the License.
     * You may obtain a copy of the License at
     *
     * http://www.apache.org/licenses/LICENSE-2.0
     *
     * Unless required by applicable law or agreed to in writing, software
     * distributed under the License is distributed on an "AS IS" BASIS,
     * WITHOUT WARRANTIES OR CONDITIONS OF ANY KIND, either express or implied.
     * See the License for the specific language governing permissions and
     * limitations under the License.
     */
    /**
     * This callback is used to get affected node elements and handle style properties
     * before they are applied to them if it is necessary
     * @callback beforeStyleApplied
     * @param {object} affectedElement - Object containing DOM node and rule to be applied
     * @return {object} affectedElement - Same or modified object containing DOM node and rule to be applied
     */

    /**
     * Extended css class
     *
     * @param {Object} configuration
     * @param {string} configuration.styleSheet - the CSS stylesheet text
     * @param {beforeStyleApplied} [configuration.beforeStyleApplied] - the callback that handles affected elements
     * @constructor
     */

    function ExtendedCss(configuration) {
      if (!configuration) {
        throw new Error('Configuration is not provided.');
      }

      const {
        styleSheet
      } = configuration;
      const {
        beforeStyleApplied
      } = configuration;

      if (beforeStyleApplied && typeof beforeStyleApplied !== 'function') {
        // eslint-disable-next-line max-len
        throw new Error(`Wrong configuration. Type of 'beforeStyleApplied' field should be a function, received: ${typeof beforeStyleApplied}`);
      } // We use EventTracker to track the event that is likely to cause the mutation.
      // The problem is that we cannot use `window.event` directly from the mutation observer call
      // as we're not in the event handler context anymore.


      const EventTracker = function () {
        const ignoredEventTypes = ['mouseover', 'mouseleave', 'mouseenter', 'mouseout'];
        const LAST_EVENT_TIMEOUT_MS = 10;
        const TRACKED_EVENTS = [// keyboard events
        'keydown', 'keypress', 'keyup', // mouse events
        'auxclick', 'click', 'contextmenu', 'dblclick', 'mousedown', 'mouseenter', 'mouseleave', 'mousemove', 'mouseover', 'mouseout', 'mouseup', 'pointerlockchange', 'pointerlockerror', 'select', 'wheel'];
        let lastEventType;
        let lastEventTime;

        const trackEvent = function (e) {
          lastEventType = e.type;
          lastEventTime = Date.now();
        };

        TRACKED_EVENTS.forEach(evName => {
          document.documentElement.addEventListener(evName, trackEvent, true);
        });
=======
    var rules = [];
    var affectedElements = [];
    var removalsStatistic = {};
    var domObserved;
    var eventListenerSupported = window.addEventListener;
    var domMutationObserver;

    function observeDocument(callback) {
      // We are trying to limit the number of callback calls by not calling it on all kind of "hover" events.
      // The rationale behind this is that "hover" events often cause attributes modification,
      // but re-applying extCSS rules will be useless as these attribute changes are usually transient.
      var isIgnoredMutation = function isIgnoredMutation(mutations) {
        for (var i = 0; i < mutations.length; i += 1) {
          if (mutations.type !== 'attributes') {
            return false;
          }
        }
>>>>>>> 3aafb11c

        return true;
      };

      if (utils.MutationObserver) {
        domMutationObserver = new utils.MutationObserver(function (mutations) {
          if (!mutations || mutations.length === 0) {
            return;
          }

          if (EventTracker.isIgnoredEventType() && isIgnoredMutation(mutations)) {
            return;
          }

          callback();
        });
        domMutationObserver.observe(document, {
          childList: true,
          subtree: true,
          attributes: true,
          attributeFilter: ['id', 'class']
        });
      } else if (eventListenerSupported) {
        document.addEventListener('DOMNodeInserted', callback, false);
        document.addEventListener('DOMNodeRemoved', callback, false);
        document.addEventListener('DOMAttrModified', callback, false);
      }
    }

    function disconnectDocument(callback) {
      if (domMutationObserver) {
        domMutationObserver.disconnect();
      } else if (eventListenerSupported) {
        document.removeEventListener('DOMNodeInserted', callback, false);
        document.removeEventListener('DOMNodeRemoved', callback, false);
        document.removeEventListener('DOMAttrModified', callback, false);
      }
    }

    var MAX_STYLE_PROTECTION_COUNT = 50;
    var protectionObserverOption = {
      attributes: true,
      attributeOldValue: true,
      attributeFilter: ['style']
    };
    /**
     * Creates MutationObserver protection function
     *
     * @param styles
     * @return {protectionFunction}
     */

    function createProtectionFunction(styles) {
      function protectionFunction(mutations, observer) {
        if (!mutations.length) {
          return;
        }

        var mutation = mutations[0];
        var target = mutation.target;
        observer.disconnect();
        styles.forEach(function (style) {
          setStyleToElement(target, style);
        });

        if (++observer.styleProtectionCount < MAX_STYLE_PROTECTION_COUNT) {
          observer.observe(target, protectionObserverOption);
        } else {
          utils.logError('ExtendedCss: infinite loop protection for style');
        }
      }

      return protectionFunction;
    }
    /**
     * Sets up a MutationObserver which protects style attributes from changes
     * @param node DOM node
     * @param rules rules
     * @returns Mutation observer used to protect attribute or null if there's nothing to protect
     */


    function protectStyleAttribute(node, rules) {
      if (!utils.MutationObserver) {
        return null;
      }

      var styles = rules.map(function (r) {
        return r.style;
      });
      var protectionObserver = new utils.MutationObserver(createProtectionFunction(styles));
      protectionObserver.observe(node, protectionObserverOption); // Adds an expando to the observer to keep 'style fix counts'.

      protectionObserver.styleProtectionCount = 0;
      return protectionObserver;
    }

    function removeSuffix(str, suffix) {
      var index = str.indexOf(suffix, str.length - suffix.length);

      if (index >= 0) {
        return str.substring(0, index);
      }

      return str;
    }
    /**
     * Finds affectedElement object for the specified DOM node
     * @param node  DOM node
     * @returns     affectedElement found or null
     */


    function findAffectedElement(node) {
      var _iteratorNormalCompletion = true;
      var _didIteratorError = false;
      var _iteratorError = undefined;

      try {
        for (var _iterator = affectedElements[Symbol.iterator](), _step; !(_iteratorNormalCompletion = (_step = _iterator.next()).done); _iteratorNormalCompletion = true) {
          var affectedElement = _step.value;

<<<<<<< HEAD
      function findAffectedElement(node) {
        // eslint-disable-next-line no-restricted-syntax
        for (const affectedElement of affectedElements) {
=======
>>>>>>> 3aafb11c
          if (affectedElement.node === node) {
            return affectedElement;
          }
        }
      } catch (err) {
        _didIteratorError = true;
        _iteratorError = err;
      } finally {
        try {
          if (!_iteratorNormalCompletion && _iterator.return != null) {
            _iterator.return();
          }
        } finally {
          if (_didIteratorError) {
            throw _iteratorError;
          }
        }
      }

      return null;
    }

    function removeElement(affectedElement) {
      var node = affectedElement.node;
      affectedElement.removed = true;
      var elementSelector = utils.getNodeSelector(node); // check if the element has been already removed earlier

      var elementRemovalsCounter = removalsStatistic[elementSelector] || 0; // if removals attempts happened more than specified we do not try to remove node again

      if (elementRemovalsCounter > MAX_STYLE_PROTECTION_COUNT) {
        utils.logError('ExtendedCss: infinite loop protection for SELECTOR', elementSelector);
        return;
      }

      if (node.parentNode) {
        node.parentNode.removeChild(node);
        removalsStatistic[elementSelector] = elementRemovalsCounter + 1;
      }
    }
    /**
     * Applies style to the specified DOM node
     * @param affectedElement Object containing DOM node and rule to be applied
     */


    function applyStyle(affectedElement) {
      if (affectedElement.protectionObserver) {
        // Style is already applied and protected by the observer
        return;
      }

      if (beforeStyleApplied) {
        affectedElement = beforeStyleApplied(affectedElement);

        if (!affectedElement) {
          return;
        }
      }

      var _affectedElement = affectedElement,
          node = _affectedElement.node;

      for (var i = 0; i < affectedElement.rules.length; i++) {
        var style = affectedElement.rules[i].style;

        if (style['remove'] === 'true') {
          removeElement(affectedElement);
          return;
        }

        setStyleToElement(node, style);
      }
    }
    /**
     * Sets style to the specified DOM node
     * @param node element
     * @param style style
     */


<<<<<<< HEAD
      function setStyleToElement(node, style) {
        Object.keys(style).forEach(prop => {
          // Apply this style only to existing properties
          // We can't use hasOwnProperty here (does not work in FF)
          if (typeof node.style.getPropertyValue(prop) !== 'undefined') {
            let value = style[prop]; // First we should remove !important attribute (or it won't be applied')

            value = removeSuffix(value.trim(), '!important').trim();
            node.style.setProperty(prop, value, 'important');
          }
        });
=======
    function setStyleToElement(node, style) {
      for (var prop in style) {
        // Apply this style only to existing properties
        // We can't use hasOwnProperty here (does not work in FF)
        if (typeof node.style.getPropertyValue(prop) !== 'undefined') {
          var value = style[prop]; // First we should remove !important attribute (or it won't be applied')

          value = removeSuffix(value.trim(), '!important').trim();
          node.style.setProperty(prop, value, 'important');
        }
>>>>>>> 3aafb11c
      }
    }
    /**
     * Reverts style for the affected object
     */


    function revertStyle(affectedElement) {
      if (affectedElement.protectionObserver) {
        affectedElement.protectionObserver.disconnect();
      }

      affectedElement.node.style.cssText = affectedElement.originalStyle;
    }
    /**
     * Applies specified rule and returns list of elements affected
     * @param rule Rule to apply
     * @returns List of elements affected by this rule
     */


    function applyRule(rule) {
      var debug = rule.selector.isDebugging();
      var start;

      if (debug) {
        start = utils.AsyncWrapper.now();
      }

<<<<<<< HEAD
        const {
          selector
        } = rule;
        const nodes = selector.querySelectorAll();
        nodes.forEach(node => {
          let affectedElement = findAffectedElement(node);
=======
      var selector = rule.selector;
      var nodes = selector.querySelectorAll();
      var _iteratorNormalCompletion2 = true;
      var _didIteratorError2 = false;
      var _iteratorError2 = undefined;

      try {
        for (var _iterator2 = nodes[Symbol.iterator](), _step2; !(_iteratorNormalCompletion2 = (_step2 = _iterator2.next()).done); _iteratorNormalCompletion2 = true) {
          var node = _step2.value;
          var affectedElement = findAffectedElement(node);
>>>>>>> 3aafb11c

          if (affectedElement) {
            affectedElement.rules.push(rule);
            applyStyle(affectedElement);
          } else {
            // Applying style first time
            var originalStyle = node.style.cssText;
            affectedElement = {
              node: node,
              // affected DOM node
              rules: [rule],
              // rules to be applied
              originalStyle: originalStyle,
              // original node style
              protectionObserver: null // style attribute observer

            };
            applyStyle(affectedElement);
            affectedElements.push(affectedElement);
          }
<<<<<<< HEAD
        });

        if (debug) {
          const elapsed = utils.AsyncWrapper.now() - start;

          if (!('timingStats' in rule)) {
            rule.timingStats = new utils.Stats();
=======
        }
      } catch (err) {
        _didIteratorError2 = true;
        _iteratorError2 = err;
      } finally {
        try {
          if (!_iteratorNormalCompletion2 && _iterator2.return != null) {
            _iterator2.return();
          }
        } finally {
          if (_didIteratorError2) {
            throw _iteratorError2;
>>>>>>> 3aafb11c
          }
        }
      }

      if (debug) {
        var elapsed = utils.AsyncWrapper.now() - start;

        if (!('timingStats' in rule)) {
          rule.timingStats = new utils.Stats();
        }

        rule.timingStats.push(elapsed);
      }

      return nodes;
    }
    /**
     * Applies filtering rules
     */


    function applyRules() {
      var elementsIndex = []; // some rules could make call - selector.querySelectorAll() temporarily to change node id attribute
      // this caused MutationObserver to call recursively
      // https://github.com/AdguardTeam/ExtendedCss/issues/81

<<<<<<< HEAD
        stopObserve();
        rules.forEach(rule => {
          const nodes = applyRule(rule);
          Array.prototype.push.apply(elementsIndex, nodes);
        }); // Now revert styles for elements which are no more affected
=======
      stopObserve();
      var _iteratorNormalCompletion3 = true;
      var _didIteratorError3 = false;
      var _iteratorError3 = undefined;

      try {
        for (var _iterator3 = rules[Symbol.iterator](), _step3; !(_iteratorNormalCompletion3 = (_step3 = _iterator3.next()).done); _iteratorNormalCompletion3 = true) {
          var rule = _step3.value;
          var nodes = applyRule(rule);
          Array.prototype.push.apply(elementsIndex, nodes);
        } // Now revert styles for elements which are no more affected

      } catch (err) {
        _didIteratorError3 = true;
        _iteratorError3 = err;
      } finally {
        try {
          if (!_iteratorNormalCompletion3 && _iterator3.return != null) {
            _iterator3.return();
          }
        } finally {
          if (_didIteratorError3) {
            throw _iteratorError3;
          }
        }
      }
>>>>>>> 3aafb11c

      var l = affectedElements.length;

      while (l--) {
        var obj = affectedElements[l];

        if (elementsIndex.indexOf(obj.node) === -1) {
          // Time to revert style
          revertStyle(obj);
          affectedElements.splice(l, 1);
        } else if (!obj.removed) {
          // Add style protection observer
          // Protect "style" attribute from changes
          if (!obj.protectionObserver) {
            obj.protectionObserver = protectStyleAttribute(obj.node, obj.rules);
          }
        }
      } // After styles are applied we can start observe again


      observe();
      printTimingInfo();
    }

    var APPLY_RULES_DELAY = 150;
    var applyRulesScheduler = new utils.AsyncWrapper(applyRules, APPLY_RULES_DELAY);
    var mainCallback = applyRulesScheduler.run.bind(applyRulesScheduler);

    function observe() {
      if (domObserved) {
        return;
      } // Handle dynamically added elements


      domObserved = true;
      observeDocument(mainCallback);
    }

    function stopObserve() {
      if (!domObserved) {
        return;
      }

      domObserved = false;
      disconnectDocument(mainCallback);
    }

    function apply() {
      applyRules();

      if (document.readyState !== 'complete') {
        document.addEventListener('DOMContentLoaded', applyRules);
      }
    }
    /**
     * Disposes ExtendedCss and removes our styles from matched elements
     */


<<<<<<< HEAD
      function dispose() {
        stopObserve();
        affectedElements.forEach(obj => {
          revertStyle(obj);
        });
=======
    function dispose() {
      stopObserve();
      var _iteratorNormalCompletion4 = true;
      var _didIteratorError4 = false;
      var _iteratorError4 = undefined;

      try {
        for (var _iterator4 = affectedElements[Symbol.iterator](), _step4; !(_iteratorNormalCompletion4 = (_step4 = _iterator4.next()).done); _iteratorNormalCompletion4 = true) {
          var obj = _step4.value;
          revertStyle(obj);
        }
      } catch (err) {
        _didIteratorError4 = true;
        _iteratorError4 = err;
      } finally {
        try {
          if (!_iteratorNormalCompletion4 && _iterator4.return != null) {
            _iterator4.return();
          }
        } finally {
          if (_didIteratorError4) {
            throw _iteratorError4;
          }
        }
>>>>>>> 3aafb11c
      }
    }

    var timingsPrinted = false;
    /**
     * Prints timing information for all selectors marked as "debug"
     */

    function printTimingInfo() {
      if (timingsPrinted) {
        return;
      }

      timingsPrinted = true;
      var timings = rules.filter(function (rule) {
        return rule.selector.isDebugging();
      }).map(function (rule) {
        return {
          selectorText: rule.selector.selectorText,
          timingStats: rule.timingStats
        };
      });

      if (timings.length === 0) {
        return;
      } // Add location.href to the message to distinguish frames


      utils.logInfo('[ExtendedCss] Timings for %o:\n%o (in milliseconds)', window.location.href, timings);
    } // First of all parse the stylesheet


    rules = ExtendedCssParser.parseCss(styleSheet); // EXPOSE

    this.dispose = dispose;
    this.apply = apply;
    /** Exposed for testing purposes only */

    this._getAffectedElements = function () {
      return affectedElements;
    };
  }
  /**
   * Expose querySelectorAll for debugging and validating selectors
   *
   * @param {string} selectorText selector text
   * @param {boolean} noTiming if true -- do not print the timing to the console
   * @returns {Array<Node>|NodeList} a list of elements found
   * @throws Will throw an error if the argument is not a valid selector
   */


  ExtendedCss.query = function (selectorText, noTiming) {
    if (typeof selectorText !== 'string') {
      throw new Error('Selector text is empty');
    }

    var now = utils.AsyncWrapper.now;
    var start = now();

    try {
      return ExtendedSelectorFactory.createSelector(selectorText).querySelectorAll();
    } finally {
      var end = now();

      if (!noTiming) {
        utils.logInfo("[ExtendedCss] Elapsed: ".concat(Math.round((end - start) * 1000), " \u03BCs."));
      }
    }
  };

  return ExtendedCss;

}());<|MERGE_RESOLUTION|>--- conflicted
+++ resolved
@@ -1,8 +1,4 @@
-<<<<<<< HEAD
 /*! extended-css - v1.2.7 - Tue May 12 2020
-=======
-/*! extended-css - v1.2.6 - Thu May 07 2020
->>>>>>> 3aafb11c
 * https://github.com/AdguardTeam/ExtendedCss
 * Copyright (c) 2020 AdGuard ; Licensed LGPL-3.0
 */
@@ -3032,7 +3028,10 @@
    */
 
   var ExtendedSelectorFactory = function () {
-    var PSEUDO_EXTENSIONS_MARKERS = [':has', ':contains', ':has-text', ':matches-css', ':-abp-has', ':-abp-has-text', ':if', ':if-not', ':xpath', ':nth-ancestor'];
+    // while addind new markers, AdGuard extension code also should be corrected:
+    // 'CssFilterRule.SUPPORTED_PSEUDO_CLASSES' and 'CssFilterRule.EXTENDED_CSS_MARKERS'
+    // at Extension/lib/filter/rules/css-filter-rule.js
+    var PSEUDO_EXTENSIONS_MARKERS = [':has', ':contains', ':has-text', ':matches-css', ':-abp-has', ':-abp-has-text', ':if', ':if-not', ':xpath', ':nth-ancestor', ':upward'];
     var initialized = false;
     var Sizzle;
     /**
@@ -3040,29 +3039,10 @@
      * This method extends Sizzle engine that we use under the hood with our custom pseudo-classes.
      */
 
-<<<<<<< HEAD
-    const ExtendedSelectorFactory = function () {
-      // while addind new markers, AdGuard extension code also should be corrected:
-      // 'CssFilterRule.SUPPORTED_PSEUDO_CLASSES' and 'CssFilterRule.EXTENDED_CSS_MARKERS'
-      // at Extension/lib/filter/rules/css-filter-rule.js
-      const PSEUDO_EXTENSIONS_MARKERS = [':has', ':contains', ':has-text', ':matches-css', ':-abp-has', ':-abp-has-text', ':if', ':if-not', ':xpath', ':nth-ancestor', ':upward'];
-      let initialized = false;
-      let Sizzle;
-      /**
-       * Lazy initialization of the ExtendedSelectorFactory and objects that might be necessary for creating and applying styles.
-       * This method extends Sizzle engine that we use under the hood with our custom pseudo-classes.
-       */
-
-      function initialize() {
-        if (initialized) {
-          return;
-        }
-=======
     function initialize() {
       if (initialized) {
         return;
       }
->>>>>>> 3aafb11c
 
       initialized = true; // Our version of Sizzle is initialized lazily as well
 
@@ -3106,25 +3086,16 @@
           Sizzle.compile(selector);
         }
 
-<<<<<<< HEAD
-        Sizzle.selectors.pseudos['xpath'] = Sizzle.selectors.createPseudo(selector => {
-          try {
-            document.createExpression(selector, null);
-          } catch (e) {
-            throw new Error(`Invalid argument of :xpath pseudo class: ${selector}`);
-          }
-=======
         return function (elem) {
           return Sizzle(selector, elem).length === 0;
         };
       }); // Define :xpath support in Sizzle, to make tokenize work properly
->>>>>>> 3aafb11c
 
       Sizzle.selectors.pseudos['xpath'] = Sizzle.selectors.createPseudo(function (selector) {
         try {
           document.createExpression(selector, null);
         } catch (e) {
-          throw new Error("Invalid argument of :nth-ancestor pseudo class: ".concat(selector));
+          throw new Error("Invalid argument of :xpath pseudo class: ".concat(selector));
         }
 
         return function () {
@@ -3134,27 +3105,20 @@
       Sizzle.selectors.pseudos['nth-ancestor'] = Sizzle.selectors.createPseudo(function (selector) {
         var deep = Number(selector);
 
-<<<<<<< HEAD
-          return () => true;
-        });
-        Sizzle.selectors.pseudos['upward'] = Sizzle.selectors.createPseudo(input => {
-          if (input === '') {
-            throw new Error(`Invalid argument of :upward pseudo class: ${input}`);
-          } else if (Number.isInteger(input) && (input <= 0 || input >= 256)) {
-            throw new Error(`Invalid argument of :upward pseudo class: ${input}`);
-          }
-
-          return () => true;
-        });
-      }
-      /**
-       * Checks if specified token can be used by document.querySelectorAll.
-       */
-=======
         if (Number.isNaN(deep) || deep <= 0 || deep >= 256) {
           throw new Error("Invalid argument of :nth-ancestor pseudo class: ".concat(selector));
         }
->>>>>>> 3aafb11c
+
+        return function () {
+          return true;
+        };
+      });
+      Sizzle.selectors.pseudos['upward'] = Sizzle.selectors.createPseudo(function (input) {
+        if (input === '') {
+          throw new Error("Invalid argument of :upward pseudo class: ".concat(input));
+        } else if (Number.isInteger(input) && (input <= 0 || input >= 256)) {
+          throw new Error("Invalid argument of :upward pseudo class: ".concat(input));
+        }
 
         return function () {
           return true;
@@ -3232,30 +3196,8 @@
       }
     }
 
-<<<<<<< HEAD
-      const XPATH_TYPE = '1';
-      const SELECTOR_TYPE = '2';
-      ExtendedSelectorParser.prototype = {
-        /**
-         * The main method, creates a selector instance depending on the type of a selector.
-         * @public
-         */
-        createSelector() {
-          const {
-            debug
-          } = this;
-          let {
-            tokens
-          } = this;
-          const {
-            selectorText
-          } = this;
-
-          if (tokens.length !== 1) {
-            // Comma-separate selector - can't optimize further
-            return new TraitLessSelector(selectorText, debug);
-          }
-=======
+    var XPATH_TYPE = '1';
+    var SELECTOR_TYPE = '2';
     ExtendedSelectorParser.prototype = {
       /**
        * The main method, creates a selector instance depending on the type of a selector.
@@ -3270,37 +3212,26 @@
           // Comma-separate selector - can't optimize further
           return new TraitLessSelector(selectorText, debug);
         }
->>>>>>> 3aafb11c
 
         var xpathPart = this.getXpathPart();
 
-<<<<<<< HEAD
-          if (typeof xpathPart !== 'undefined') {
-            return new XpathSelector(selectorText, xpathPart, debug);
-          }
-
-          const upwardPart = this.getUpwardPart();
-
-          if (typeof upwardPart !== 'undefined') {
-            let output;
-
-            if (upwardPart.type === XPATH_TYPE) {
-              output = new XpathSelector(selectorText, upwardPart.value, debug);
-            } else {
-              output = new UpwardSelector(selectorText, upwardPart.value, debug);
-            }
-
-            return output;
-          }
-
-          tokens = tokens[0];
-          const l = tokens.length;
-          const lastRelTokenInd = this.getSplitPoint();
-=======
         if (typeof xpathPart !== 'undefined') {
           return new XpathSelector(selectorText, xpathPart, debug);
         }
->>>>>>> 3aafb11c
+
+        var upwardPart = this.getUpwardPart();
+
+        if (typeof upwardPart !== 'undefined') {
+          var output;
+
+          if (upwardPart.type === XPATH_TYPE) {
+            output = new XpathSelector(selectorText, upwardPart.value, debug);
+          } else {
+            output = new UpwardSelector(selectorText, upwardPart.value, debug);
+          }
+
+          return output;
+        }
 
         tokens = tokens[0];
         var l = tokens.length;
@@ -3385,124 +3316,37 @@
         for (var i = 0, tokensLength = tokens.length; i < tokensLength; i++) {
           var token = tokens[i];
 
-<<<<<<< HEAD
-              if (matches && matches.length > 1) {
-                if (matches[0] === 'xpath') {
-                  if (i + 1 !== tokensLength) {
-                    throw new Error('Invalid pseudo: \':xpath\' should be at the end of the selector');
-                  }
-=======
           if (token.type === 'PSEUDO') {
             var matches = token.matches;
->>>>>>> 3aafb11c
 
             if (matches && matches.length > 1) {
               if (matches[0] === 'xpath') {
                 if (i + 1 !== tokensLength) {
-                  throw new Error('Invalid pseudo: selector should finish with :xpath');
+                  throw new Error('Invalid pseudo: \':xpath\' should be at the end of the selector');
                 }
 
-<<<<<<< HEAD
-                if (matches[0] === 'nth-ancestor') {
-                  if (i + 1 !== tokensLength) {
-                    throw new Error('Invalid pseudo: \':nth-ancestor\' should be at the end of the selector');
-                  }
-=======
                 return matches[1];
               }
->>>>>>> 3aafb11c
 
               if (matches[0] === 'nth-ancestor') {
                 if (i + 1 !== tokensLength) {
-                  throw new Error('Invalid pseudo: selector should finish with :nth-ancestor');
+                  throw new Error('Invalid pseudo: \':nth-ancestor\' should be at the end of the selector');
                 }
 
-<<<<<<< HEAD
-                  if (deep > 0 && deep < 256) {
-                    return this.convertNthAncestorToken(deep);
-                  }
+                var deep = matches[1];
+
+                if (deep > 0 && deep < 256) {
+                  return this.convertNthAncestorToken(deep);
                 }
               }
             }
           }
-        },
-
-        /**
-         * converts nth-ancestor/upward deep value to xpath equivalent
-         * @param {number} deep
-         * @return {string}
-         */
-        convertNthAncestorToken(deep) {
-          let result = '..';
-
-          while (deep > 1) {
-            result += '/..';
-            deep--;
-          }
-
-          return result;
-        },
-
-        /**
-         * @private
-         * @return {Object|undefined} type and value of upward selector part:
-         * - if upward gets a number — converts it to xpath,
-         * - if upward gets a selector - returns the selector for further operation.
-         * returns undefined if the input does not contain upward tokens
-         */
-        getUpwardPart() {
-          const tokens = this.tokens[0];
-
-          for (let i = 0, tokensLength = tokens.length; i < tokensLength; i++) {
-            const token = tokens[i];
-
-            if (token.type === 'PSEUDO') {
-              const {
-                matches
-              } = token;
-
-              if (matches && matches.length > 1) {
-                if (matches[0] === 'upward') {
-                  if (i + 1 !== tokensLength) {
-                    throw new Error('Invalid pseudo: \':upward\' should be at the end of the selector');
-                  }
-
-                  let type;
-                  let value;
-                  const input = parseInt(matches[1], 10);
-
-                  if (input) {
-                    type = XPATH_TYPE;
-                    value = this.convertNthAncestorToken(matches[1]);
-                  } else {
-                    type = SELECTOR_TYPE;
-                    value = matches[1];
-                  }
-
-                  return {
-                    type,
-                    value
-                  };
-                }
-              }
-            }
-          }
-=======
-                var deep = matches[1];
-
-                if (deep > 0 && deep < 256) {
-                  return this.convertNthAncestorToken(matches[1]);
-                }
-              }
-            }
-          }
->>>>>>> 3aafb11c
         }
       },
 
       /**
-       * converts nth-ancestor deep value to xpath equivalent
-       * @param deep
+       * converts nth-ancestor/upward deep value to xpath equivalent
+       * @param {number} deep
        * @return {string}
        */
       convertNthAncestorToken: function convertNthAncestorToken(deep) {
@@ -3514,6 +3358,50 @@
         }
 
         return result;
+      },
+
+      /**
+       * @private
+       * @return {Object|undefined} type and value of upward selector part:
+       * - if upward gets a number — converts it to xpath,
+       * - if upward gets a selector - returns the selector for further operation.
+       * returns undefined if the input does not contain upward tokens
+       */
+      getUpwardPart: function getUpwardPart() {
+        var tokens = this.tokens[0];
+
+        for (var i = 0, tokensLength = tokens.length; i < tokensLength; i++) {
+          var token = tokens[i];
+
+          if (token.type === 'PSEUDO') {
+            var matches = token.matches;
+
+            if (matches && matches.length > 1) {
+              if (matches[0] === 'upward') {
+                if (i + 1 !== tokensLength) {
+                  throw new Error('Invalid pseudo: \':upward\' should be at the end of the selector');
+                }
+
+                var type = void 0;
+                var value = void 0;
+                var input = parseInt(matches[1], 10);
+
+                if (input) {
+                  type = XPATH_TYPE;
+                  value = this.convertNthAncestorToken(matches[1]);
+                } else {
+                  type = SELECTOR_TYPE;
+                  value = matches[1];
+                }
+
+                return {
+                  type: type,
+                  value: value
+                };
+              }
+            }
+          }
+        }
       }
     };
     var globalDebuggingFlag = false;
@@ -3589,19 +3477,14 @@
 
     XpathSelector.prototype = {
       querySelectorAll: function querySelectorAll() {
+        var _this = this;
+
         var resultNodes = [];
         var simpleNodes;
 
         if (this.selectorText) {
           simpleNodes = Sizzle(this.selectorText);
 
-<<<<<<< HEAD
-          simpleNodes.forEach(node => {
-            this.xpathSearch(node, this.xpath, resultNodes);
-          });
-          return Sizzle.uniqueSort(resultNodes);
-        },
-=======
           if (!simpleNodes || !simpleNodes.length) {
             return resultNodes;
           }
@@ -3609,31 +3492,9 @@
           simpleNodes = [document];
         }
 
-        var _iteratorNormalCompletion = true;
-        var _didIteratorError = false;
-        var _iteratorError = undefined;
->>>>>>> 3aafb11c
-
-        try {
-          for (var _iterator = simpleNodes[Symbol.iterator](), _step; !(_iteratorNormalCompletion = (_step = _iterator.next()).done); _iteratorNormalCompletion = true) {
-            var node = _step.value;
-            this.xpathSearch(node, this.xpath, resultNodes);
-          }
-        } catch (err) {
-          _didIteratorError = true;
-          _iteratorError = err;
-        } finally {
-          try {
-            if (!_iteratorNormalCompletion && _iterator.return != null) {
-              _iterator.return();
-            }
-          } finally {
-            if (_didIteratorError) {
-              throw _iteratorError;
-            }
-          }
-        }
-
+        simpleNodes.forEach(function (node) {
+          _this.xpathSearch(node, _this.xpath, resultNodes);
+        });
         return Sizzle.uniqueSort(resultNodes);
       },
 
@@ -3647,85 +3508,7 @@
       isDebugging: isDebugging,
 
       /**
-<<<<<<< HEAD
-       * Upward selector class
-       * Limited to support upward to be only the last one token in selector
-       *
-       * @param {string} selectorText
-       * @param {string} upwardSelector value
-       * @param {boolean=}debug
-       * @constructor
-       */
-
-      function UpwardSelector(selectorText, upwardSelector, debug) {
-        // Xpath is limited to be the last one token
-        this.selectorText = selectorText;
-        this.upwardSelector = upwardSelector;
-        this.debug = debug;
-        Sizzle.compile(this.selectorText);
-      }
-
-      UpwardSelector.prototype = {
-        querySelectorAll() {
-          const resultNodes = [];
-          let simpleNodes;
-
-          if (this.selectorText) {
-            simpleNodes = Sizzle(this.selectorText);
-
-            if (!simpleNodes || !simpleNodes.length) {
-              return resultNodes;
-            }
-          } else {
-            simpleNodes = [document];
-          }
-
-          simpleNodes.forEach(node => {
-            this.upwardSearch(node, this.upwardSelector, resultNodes);
-          });
-          return Sizzle.uniqueSort(resultNodes);
-        },
-
-        /** @final */
-        matches(element) {
-          const results = this.querySelectorAll();
-          return results.indexOf(element) > -1;
-        },
-
-        /** @final */
-        isDebugging,
-
-        /**
-         * Applies upwardSelector to provided context node
-         *
-         * @param {Object} node context element
-         * @param {string} upwardSelector
-         * @param {Array} result
-         */
-        upwardSearch(node, upwardSelector, result) {
-          if (upwardSelector !== '') {
-            const parent = node.parentElement;
-
-            if (parent === null) {
-              return;
-            }
-
-            node = parent.closest(upwardSelector);
-
-            if (node === null) {
-              return;
-            }
-          }
-
-          result.push(node);
-        }
-
-      };
-      /**
-       * A splitted extended selector class.
-=======
        * Applies xpath to provided context node
->>>>>>> 3aafb11c
        *
        * @param {Object} node context element
        * @param {string} xpath
@@ -3738,6 +3521,81 @@
         while (iNode = xpathResult.iterateNext()) {
           result.push(iNode);
         }
+      }
+    };
+    /**
+     * Upward selector class
+     * Limited to support upward to be only the last one token in selector
+     *
+     * @param {string} selectorText
+     * @param {string} upwardSelector value
+     * @param {boolean=}debug
+     * @constructor
+     */
+
+    function UpwardSelector(selectorText, upwardSelector, debug) {
+      // Xpath is limited to be the last one token
+      this.selectorText = selectorText;
+      this.upwardSelector = upwardSelector;
+      this.debug = debug;
+      Sizzle.compile(this.selectorText);
+    }
+
+    UpwardSelector.prototype = {
+      querySelectorAll: function querySelectorAll() {
+        var _this2 = this;
+
+        var resultNodes = [];
+        var simpleNodes;
+
+        if (this.selectorText) {
+          simpleNodes = Sizzle(this.selectorText);
+
+          if (!simpleNodes || !simpleNodes.length) {
+            return resultNodes;
+          }
+        } else {
+          simpleNodes = [document];
+        }
+
+        simpleNodes.forEach(function (node) {
+          _this2.upwardSearch(node, _this2.upwardSelector, resultNodes);
+        });
+        return Sizzle.uniqueSort(resultNodes);
+      },
+
+      /** @final */
+      matches: function matches(element) {
+        var results = this.querySelectorAll();
+        return results.indexOf(element) > -1;
+      },
+
+      /** @final */
+      isDebugging: isDebugging,
+
+      /**
+       * Applies upwardSelector to provided context node
+       *
+       * @param {Object} node context element
+       * @param {string} upwardSelector
+       * @param {Array} result
+       */
+      upwardSearch: function upwardSearch(node, upwardSelector, result) {
+        if (upwardSelector !== '') {
+          var parent = node.parentElement;
+
+          if (parent === null) {
+            return;
+          }
+
+          node = parent.closest(upwardSelector);
+
+          if (node === null) {
+            return;
+          }
+        }
+
+        result.push(node);
       }
     };
     /**
@@ -3770,6 +3628,8 @@
     /** @override */
 
     SplittedSelector.prototype.querySelectorAll = function () {
+      var _this3 = this;
+
       var resultNodes = [];
       var simpleNodes;
       var simple = this.simple;
@@ -3779,63 +3639,6 @@
         // First we use simple selector to narrow our search
         simpleNodes = document.querySelectorAll(simple);
 
-<<<<<<< HEAD
-          ({
-            relation
-          } = this);
-        } else {
-          simpleNodes = [document];
-          relation = ' ';
-        }
-
-        switch (relation) {
-          case ' ':
-            simpleNodes.forEach(node => {
-              this.relativeSearch(node, resultNodes);
-            });
-            break;
-
-          case '>':
-            {
-              simpleNodes.forEach(node => {
-                Object.values(node.children).forEach(childNode => {
-                  if (this.matches(childNode)) {
-                    resultNodes.push(childNode);
-                  }
-                });
-              });
-              break;
-            }
-
-          case '+':
-            {
-              simpleNodes.forEach(node => {
-                const {
-                  parentNode
-                } = node;
-                Object.values(parentNode.children).forEach(childNode => {
-                  if (this.matches(childNode) && childNode.previousElementSibling === node) {
-                    resultNodes.push(childNode);
-                  }
-                });
-              });
-              break;
-            }
-
-          case '~':
-            {
-              simpleNodes.forEach(node => {
-                const {
-                  parentNode
-                } = node;
-                Object.values(parentNode.children).forEach(childNode => {
-                  if (this.matches(childNode) && node.compareDocumentPosition(childNode) === 4) {
-                    resultNodes.push(childNode);
-                  }
-                });
-              });
-              break;
-=======
         if (!simpleNodes || !simpleNodes.length) {
           return resultNodes;
         }
@@ -3848,204 +3651,46 @@
 
       switch (relation) {
         case ' ':
-          var _iteratorNormalCompletion2 = true;
-          var _didIteratorError2 = false;
-          var _iteratorError2 = undefined;
-
-          try {
-            for (var _iterator2 = simpleNodes[Symbol.iterator](), _step2; !(_iteratorNormalCompletion2 = (_step2 = _iterator2.next()).done); _iteratorNormalCompletion2 = true) {
-              var node = _step2.value;
-              this.relativeSearch(node, resultNodes);
-            }
-          } catch (err) {
-            _didIteratorError2 = true;
-            _iteratorError2 = err;
-          } finally {
-            try {
-              if (!_iteratorNormalCompletion2 && _iterator2.return != null) {
-                _iterator2.return();
-              }
-            } finally {
-              if (_didIteratorError2) {
-                throw _iteratorError2;
-              }
-            }
-          }
-
+          simpleNodes.forEach(function (node) {
+            _this3.relativeSearch(node, resultNodes);
+          });
           break;
 
         case '>':
           {
-            var _iteratorNormalCompletion3 = true;
-            var _didIteratorError3 = false;
-            var _iteratorError3 = undefined;
-
-            try {
-              for (var _iterator3 = simpleNodes[Symbol.iterator](), _step3; !(_iteratorNormalCompletion3 = (_step3 = _iterator3.next()).done); _iteratorNormalCompletion3 = true) {
-                var _node = _step3.value;
-                var _iteratorNormalCompletion4 = true;
-                var _didIteratorError4 = false;
-                var _iteratorError4 = undefined;
-
-                try {
-                  for (var _iterator4 = _node.children[Symbol.iterator](), _step4; !(_iteratorNormalCompletion4 = (_step4 = _iterator4.next()).done); _iteratorNormalCompletion4 = true) {
-                    var childNode = _step4.value;
-
-                    if (this.matches(childNode)) {
-                      resultNodes.push(childNode);
-                    }
-                  }
-                } catch (err) {
-                  _didIteratorError4 = true;
-                  _iteratorError4 = err;
-                } finally {
-                  try {
-                    if (!_iteratorNormalCompletion4 && _iterator4.return != null) {
-                      _iterator4.return();
-                    }
-                  } finally {
-                    if (_didIteratorError4) {
-                      throw _iteratorError4;
-                    }
-                  }
+            simpleNodes.forEach(function (node) {
+              Object.values(node.children).forEach(function (childNode) {
+                if (_this3.matches(childNode)) {
+                  resultNodes.push(childNode);
                 }
-              }
-            } catch (err) {
-              _didIteratorError3 = true;
-              _iteratorError3 = err;
-            } finally {
-              try {
-                if (!_iteratorNormalCompletion3 && _iterator3.return != null) {
-                  _iterator3.return();
-                }
-              } finally {
-                if (_didIteratorError3) {
-                  throw _iteratorError3;
-                }
-              }
-            }
-
+              });
+            });
             break;
           }
 
         case '+':
           {
-            var _iteratorNormalCompletion5 = true;
-            var _didIteratorError5 = false;
-            var _iteratorError5 = undefined;
-
-            try {
-              for (var _iterator5 = simpleNodes[Symbol.iterator](), _step5; !(_iteratorNormalCompletion5 = (_step5 = _iterator5.next()).done); _iteratorNormalCompletion5 = true) {
-                var _node2 = _step5.value;
-                var parentNode = _node2.parentNode;
-
-                if (!parentNode) {
-                  continue;
+            simpleNodes.forEach(function (node) {
+              var parentNode = node.parentNode;
+              Object.values(parentNode.children).forEach(function (childNode) {
+                if (_this3.matches(childNode) && childNode.previousElementSibling === node) {
+                  resultNodes.push(childNode);
                 }
-
-                var _iteratorNormalCompletion6 = true;
-                var _didIteratorError6 = false;
-                var _iteratorError6 = undefined;
-
-                try {
-                  for (var _iterator6 = parentNode.children[Symbol.iterator](), _step6; !(_iteratorNormalCompletion6 = (_step6 = _iterator6.next()).done); _iteratorNormalCompletion6 = true) {
-                    var _childNode = _step6.value;
-
-                    if (this.matches(_childNode) && _childNode.previousElementSibling === _node2) {
-                      resultNodes.push(_childNode);
-                    }
-                  }
-                } catch (err) {
-                  _didIteratorError6 = true;
-                  _iteratorError6 = err;
-                } finally {
-                  try {
-                    if (!_iteratorNormalCompletion6 && _iterator6.return != null) {
-                      _iterator6.return();
-                    }
-                  } finally {
-                    if (_didIteratorError6) {
-                      throw _iteratorError6;
-                    }
-                  }
-                }
-              }
-            } catch (err) {
-              _didIteratorError5 = true;
-              _iteratorError5 = err;
-            } finally {
-              try {
-                if (!_iteratorNormalCompletion5 && _iterator5.return != null) {
-                  _iterator5.return();
-                }
-              } finally {
-                if (_didIteratorError5) {
-                  throw _iteratorError5;
-                }
-              }
-            }
-
+              });
+            });
             break;
           }
 
         case '~':
           {
-            var _iteratorNormalCompletion7 = true;
-            var _didIteratorError7 = false;
-            var _iteratorError7 = undefined;
-
-            try {
-              for (var _iterator7 = simpleNodes[Symbol.iterator](), _step7; !(_iteratorNormalCompletion7 = (_step7 = _iterator7.next()).done); _iteratorNormalCompletion7 = true) {
-                var _node3 = _step7.value;
-                var _parentNode = _node3.parentNode;
-
-                if (!_parentNode) {
-                  continue;
+            simpleNodes.forEach(function (node) {
+              var parentNode = node.parentNode;
+              Object.values(parentNode.children).forEach(function (childNode) {
+                if (_this3.matches(childNode) && node.compareDocumentPosition(childNode) === 4) {
+                  resultNodes.push(childNode);
                 }
-
-                var _iteratorNormalCompletion8 = true;
-                var _didIteratorError8 = false;
-                var _iteratorError8 = undefined;
-
-                try {
-                  for (var _iterator8 = _parentNode.children[Symbol.iterator](), _step8; !(_iteratorNormalCompletion8 = (_step8 = _iterator8.next()).done); _iteratorNormalCompletion8 = true) {
-                    var _childNode2 = _step8.value;
-
-                    if (this.matches(_childNode2) && _node3.compareDocumentPosition(_childNode2) === 4) {
-                      resultNodes.push(_childNode2);
-                    }
-                  }
-                } catch (err) {
-                  _didIteratorError8 = true;
-                  _iteratorError8 = err;
-                } finally {
-                  try {
-                    if (!_iteratorNormalCompletion8 && _iterator8.return != null) {
-                      _iterator8.return();
-                    }
-                  } finally {
-                    if (_didIteratorError8) {
-                      throw _iteratorError8;
-                    }
-                  }
-                }
-              }
-            } catch (err) {
-              _didIteratorError7 = true;
-              _iteratorError7 = err;
-            } finally {
-              try {
-                if (!_iteratorNormalCompletion7 && _iterator7.return != null) {
-                  _iterator7.return();
-                }
-              } finally {
-                if (_didIteratorError7) {
-                  throw _iteratorError7;
-                }
-              }
->>>>>>> 3aafb11c
-            }
-
+              });
+            });
             break;
           }
       }
@@ -4341,10 +3986,9 @@
         lastEventTime = Date.now();
       };
 
-      for (var _i = 0, _TRACKED_EVENTS = TRACKED_EVENTS; _i < _TRACKED_EVENTS.length; _i++) {
-        var evName = _TRACKED_EVENTS[_i];
+      TRACKED_EVENTS.forEach(function (evName) {
         document.documentElement.addEventListener(evName, trackEvent, true);
-      }
+      });
 
       var getLastEventType = function getLastEventType() {
         return lastEventType;
@@ -4361,77 +4005,6 @@
       };
     }();
 
-<<<<<<< HEAD
-    /**
-     * Copyright 2016 Adguard Software Ltd
-     *
-     * Licensed under the Apache License, Version 2.0 (the "License");
-     * you may not use this file except in compliance with the License.
-     * You may obtain a copy of the License at
-     *
-     * http://www.apache.org/licenses/LICENSE-2.0
-     *
-     * Unless required by applicable law or agreed to in writing, software
-     * distributed under the License is distributed on an "AS IS" BASIS,
-     * WITHOUT WARRANTIES OR CONDITIONS OF ANY KIND, either express or implied.
-     * See the License for the specific language governing permissions and
-     * limitations under the License.
-     */
-    /**
-     * This callback is used to get affected node elements and handle style properties
-     * before they are applied to them if it is necessary
-     * @callback beforeStyleApplied
-     * @param {object} affectedElement - Object containing DOM node and rule to be applied
-     * @return {object} affectedElement - Same or modified object containing DOM node and rule to be applied
-     */
-
-    /**
-     * Extended css class
-     *
-     * @param {Object} configuration
-     * @param {string} configuration.styleSheet - the CSS stylesheet text
-     * @param {beforeStyleApplied} [configuration.beforeStyleApplied] - the callback that handles affected elements
-     * @constructor
-     */
-
-    function ExtendedCss(configuration) {
-      if (!configuration) {
-        throw new Error('Configuration is not provided.');
-      }
-
-      const {
-        styleSheet
-      } = configuration;
-      const {
-        beforeStyleApplied
-      } = configuration;
-
-      if (beforeStyleApplied && typeof beforeStyleApplied !== 'function') {
-        // eslint-disable-next-line max-len
-        throw new Error(`Wrong configuration. Type of 'beforeStyleApplied' field should be a function, received: ${typeof beforeStyleApplied}`);
-      } // We use EventTracker to track the event that is likely to cause the mutation.
-      // The problem is that we cannot use `window.event` directly from the mutation observer call
-      // as we're not in the event handler context anymore.
-
-
-      const EventTracker = function () {
-        const ignoredEventTypes = ['mouseover', 'mouseleave', 'mouseenter', 'mouseout'];
-        const LAST_EVENT_TIMEOUT_MS = 10;
-        const TRACKED_EVENTS = [// keyboard events
-        'keydown', 'keypress', 'keyup', // mouse events
-        'auxclick', 'click', 'contextmenu', 'dblclick', 'mousedown', 'mouseenter', 'mouseleave', 'mousemove', 'mouseover', 'mouseout', 'mouseup', 'pointerlockchange', 'pointerlockerror', 'select', 'wheel'];
-        let lastEventType;
-        let lastEventTime;
-
-        const trackEvent = function (e) {
-          lastEventType = e.type;
-          lastEventTime = Date.now();
-        };
-
-        TRACKED_EVENTS.forEach(evName => {
-          document.documentElement.addEventListener(evName, trackEvent, true);
-        });
-=======
     var rules = [];
     var affectedElements = [];
     var removalsStatistic = {};
@@ -4449,7 +4022,6 @@
             return false;
           }
         }
->>>>>>> 3aafb11c
 
         return true;
       };
@@ -4564,6 +4136,7 @@
 
 
     function findAffectedElement(node) {
+      // eslint-disable-next-line no-restricted-syntax
       var _iteratorNormalCompletion = true;
       var _didIteratorError = false;
       var _iteratorError = undefined;
@@ -4572,12 +4145,6 @@
         for (var _iterator = affectedElements[Symbol.iterator](), _step; !(_iteratorNormalCompletion = (_step = _iterator.next()).done); _iteratorNormalCompletion = true) {
           var affectedElement = _step.value;
 
-<<<<<<< HEAD
-      function findAffectedElement(node) {
-        // eslint-disable-next-line no-restricted-syntax
-        for (const affectedElement of affectedElements) {
-=======
->>>>>>> 3aafb11c
           if (affectedElement.node === node) {
             return affectedElement;
           }
@@ -4658,21 +4225,8 @@
      */
 
 
-<<<<<<< HEAD
-      function setStyleToElement(node, style) {
-        Object.keys(style).forEach(prop => {
-          // Apply this style only to existing properties
-          // We can't use hasOwnProperty here (does not work in FF)
-          if (typeof node.style.getPropertyValue(prop) !== 'undefined') {
-            let value = style[prop]; // First we should remove !important attribute (or it won't be applied')
-
-            value = removeSuffix(value.trim(), '!important').trim();
-            node.style.setProperty(prop, value, 'important');
-          }
-        });
-=======
     function setStyleToElement(node, style) {
-      for (var prop in style) {
+      Object.keys(style).forEach(function (prop) {
         // Apply this style only to existing properties
         // We can't use hasOwnProperty here (does not work in FF)
         if (typeof node.style.getPropertyValue(prop) !== 'undefined') {
@@ -4681,8 +4235,7 @@
           value = removeSuffix(value.trim(), '!important').trim();
           node.style.setProperty(prop, value, 'important');
         }
->>>>>>> 3aafb11c
-      }
+      });
     }
     /**
      * Reverts style for the affected object
@@ -4711,70 +4264,31 @@
         start = utils.AsyncWrapper.now();
       }
 
-<<<<<<< HEAD
-        const {
-          selector
-        } = rule;
-        const nodes = selector.querySelectorAll();
-        nodes.forEach(node => {
-          let affectedElement = findAffectedElement(node);
-=======
       var selector = rule.selector;
       var nodes = selector.querySelectorAll();
-      var _iteratorNormalCompletion2 = true;
-      var _didIteratorError2 = false;
-      var _iteratorError2 = undefined;
-
-      try {
-        for (var _iterator2 = nodes[Symbol.iterator](), _step2; !(_iteratorNormalCompletion2 = (_step2 = _iterator2.next()).done); _iteratorNormalCompletion2 = true) {
-          var node = _step2.value;
-          var affectedElement = findAffectedElement(node);
->>>>>>> 3aafb11c
-
-          if (affectedElement) {
-            affectedElement.rules.push(rule);
-            applyStyle(affectedElement);
-          } else {
-            // Applying style first time
-            var originalStyle = node.style.cssText;
-            affectedElement = {
-              node: node,
-              // affected DOM node
-              rules: [rule],
-              // rules to be applied
-              originalStyle: originalStyle,
-              // original node style
-              protectionObserver: null // style attribute observer
-
-            };
-            applyStyle(affectedElement);
-            affectedElements.push(affectedElement);
-          }
-<<<<<<< HEAD
-        });
-
-        if (debug) {
-          const elapsed = utils.AsyncWrapper.now() - start;
-
-          if (!('timingStats' in rule)) {
-            rule.timingStats = new utils.Stats();
-=======
-        }
-      } catch (err) {
-        _didIteratorError2 = true;
-        _iteratorError2 = err;
-      } finally {
-        try {
-          if (!_iteratorNormalCompletion2 && _iterator2.return != null) {
-            _iterator2.return();
-          }
-        } finally {
-          if (_didIteratorError2) {
-            throw _iteratorError2;
->>>>>>> 3aafb11c
-          }
-        }
-      }
+      nodes.forEach(function (node) {
+        var affectedElement = findAffectedElement(node);
+
+        if (affectedElement) {
+          affectedElement.rules.push(rule);
+          applyStyle(affectedElement);
+        } else {
+          // Applying style first time
+          var originalStyle = node.style.cssText;
+          affectedElement = {
+            node: node,
+            // affected DOM node
+            rules: [rule],
+            // rules to be applied
+            originalStyle: originalStyle,
+            // original node style
+            protectionObserver: null // style attribute observer
+
+          };
+          applyStyle(affectedElement);
+          affectedElements.push(affectedElement);
+        }
+      });
 
       if (debug) {
         var elapsed = utils.AsyncWrapper.now() - start;
@@ -4798,40 +4312,11 @@
       // this caused MutationObserver to call recursively
       // https://github.com/AdguardTeam/ExtendedCss/issues/81
 
-<<<<<<< HEAD
-        stopObserve();
-        rules.forEach(rule => {
-          const nodes = applyRule(rule);
-          Array.prototype.push.apply(elementsIndex, nodes);
-        }); // Now revert styles for elements which are no more affected
-=======
       stopObserve();
-      var _iteratorNormalCompletion3 = true;
-      var _didIteratorError3 = false;
-      var _iteratorError3 = undefined;
-
-      try {
-        for (var _iterator3 = rules[Symbol.iterator](), _step3; !(_iteratorNormalCompletion3 = (_step3 = _iterator3.next()).done); _iteratorNormalCompletion3 = true) {
-          var rule = _step3.value;
-          var nodes = applyRule(rule);
-          Array.prototype.push.apply(elementsIndex, nodes);
-        } // Now revert styles for elements which are no more affected
-
-      } catch (err) {
-        _didIteratorError3 = true;
-        _iteratorError3 = err;
-      } finally {
-        try {
-          if (!_iteratorNormalCompletion3 && _iterator3.return != null) {
-            _iterator3.return();
-          }
-        } finally {
-          if (_didIteratorError3) {
-            throw _iteratorError3;
-          }
-        }
-      }
->>>>>>> 3aafb11c
+      rules.forEach(function (rule) {
+        var nodes = applyRule(rule);
+        Array.prototype.push.apply(elementsIndex, nodes);
+      }); // Now revert styles for elements which are no more affected
 
       var l = affectedElements.length;
 
@@ -4891,39 +4376,11 @@
      */
 
 
-<<<<<<< HEAD
-      function dispose() {
-        stopObserve();
-        affectedElements.forEach(obj => {
-          revertStyle(obj);
-        });
-=======
     function dispose() {
       stopObserve();
-      var _iteratorNormalCompletion4 = true;
-      var _didIteratorError4 = false;
-      var _iteratorError4 = undefined;
-
-      try {
-        for (var _iterator4 = affectedElements[Symbol.iterator](), _step4; !(_iteratorNormalCompletion4 = (_step4 = _iterator4.next()).done); _iteratorNormalCompletion4 = true) {
-          var obj = _step4.value;
-          revertStyle(obj);
-        }
-      } catch (err) {
-        _didIteratorError4 = true;
-        _iteratorError4 = err;
-      } finally {
-        try {
-          if (!_iteratorNormalCompletion4 && _iterator4.return != null) {
-            _iterator4.return();
-          }
-        } finally {
-          if (_didIteratorError4) {
-            throw _iteratorError4;
-          }
-        }
->>>>>>> 3aafb11c
-      }
+      affectedElements.forEach(function (obj) {
+        revertStyle(obj);
+      });
     }
 
     var timingsPrinted = false;
